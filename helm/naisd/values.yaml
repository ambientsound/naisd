--- conflicted
+++ resolved
@@ -1,8 +1,4 @@
 image:
   repository: navikt/naisd
-<<<<<<< HEAD
-  version: 25.0.0
-fasitUrl: https://localhost:6969
-=======
-version: 26.0.0
->>>>>>> 736bad4d
+  version: 26.0.0
+fasitUrl: https://localhost:6969