package api

const (
	DefaultPortName = "http"
)

func GetDefaultAppConfig(deploymentRequest NaisDeploymentRequest) NaisAppConfig {

	defaultAppConfig := NaisAppConfig{
		Replicas: Replicas{
			Min:                    2,
			Max:                    4,
			CpuThresholdPercentage: 50,
		},
<<<<<<< HEAD
		Port: 8080,
=======
		Port: Port{
			Name:       DefaultPortName,
			Port:       80,
			TargetPort: 8080,
			Protocol:   "http",
		},
		Prometheus: PrometheusConfig{
			Enabled: false,
			Port:    DefaultPortName,
			Path:    "/metrics",
		},
>>>>>>> 8f9efbe6
		Healthcheck: Healthcheck{
			Liveness: Probe{
				Path: "isAlive",
			},
			Readiness: Probe{
				Path: "isReady",
			},
		},
		Resources: ResourceRequirements{
			Limits: ResourceList{
				Cpu:    "500m",
				Memory: "512Mi",
			},
			Requests: ResourceList{
				Cpu:    "200m",
				Memory: "256Mi",
			},
		},
	}
	defaultAppConfig.Image = "docker.adeo.no:5000/" + deploymentRequest.Application + ":" + deploymentRequest.Version

	return defaultAppConfig
}<|MERGE_RESOLUTION|>--- conflicted
+++ resolved
@@ -12,21 +12,13 @@
 			Max:                    4,
 			CpuThresholdPercentage: 50,
 		},
-<<<<<<< HEAD
 		Port: 8080,
-=======
-		Port: Port{
-			Name:       DefaultPortName,
-			Port:       80,
-			TargetPort: 8080,
-			Protocol:   "http",
-		},
 		Prometheus: PrometheusConfig{
 			Enabled: false,
 			Port:    DefaultPortName,
 			Path:    "/metrics",
 		},
->>>>>>> 8f9efbe6
+
 		Healthcheck: Healthcheck{
 			Liveness: Probe{
 				Path: "isAlive",
