package api

import (
	"github.com/stretchr/testify/assert"
<<<<<<< HEAD
	"fmt"
=======
	"gopkg.in/h2non/gock.v1"
	"testing"
>>>>>>> d08f722d
)

func TestAppConfigUnmarshal(t *testing.T) {
	const repopath = "https://appconfig.repo"
	defer gock.Off()

	gock.New(repopath).
		Reply(200).
		File("testdata/nais.yaml")

	appConfig, err := generateAppConfig(NaisDeploymentRequest{AppConfigUrl: repopath})

	assert.NoError(t, err)

	assert.Equal(t, 799, appConfig.Port)
	assert.Equal(t, "/api", appConfig.FasitResources.Exposed[0].Path)
	assert.Equal(t, "datasource", appConfig.FasitResources.Used[0].ResourceType)
	assert.Equal(t, "isAlive2", appConfig.Healthcheck.Liveness.Path)
	assert.Equal(t, "isReady2", appConfig.Healthcheck.Readiness.Path)
	assert.Equal(t, 10, appConfig.Replicas.Min)
	assert.Equal(t, 20, appConfig.Replicas.Max)
	assert.Equal(t, 20, appConfig.Replicas.CpuThresholdPercentage)
	assert.True(t, gock.IsDone(), "verifies that the appconfigUrl has been called")
	assert.Equal(t, "100m", appConfig.Resources.Limits.Cpu)
	assert.Equal(t, "100Mi", appConfig.Resources.Limits.Memory)
	assert.Equal(t, "100m", appConfig.Resources.Requests.Cpu)
	assert.Equal(t, "100Mi", appConfig.Resources.Requests.Memory)
	assert.Equal(t, true, appConfig.Prometheus.Enabled)
	assert.Equal(t, DefaultPortName, appConfig.Prometheus.Port)
	assert.Equal(t, "/path", appConfig.Prometheus.Path)
	assert.Equal(t, 79, appConfig.Healthcheck.Liveness.InitialDelay)
	assert.Equal(t, 79, appConfig.Healthcheck.Readiness.InitialDelay)
}

func TestAppConfigUsesDefaultValues(t *testing.T) {
	appConfig, err := generateAppConfig(NaisDeploymentRequest{NoAppConfig: true})

	assert.NoError(t, err)
	assert.Equal(t, "docker.adeo.no:5000/", appConfig.Image)
	assert.Equal(t, 8080, appConfig.Port)
	assert.Equal(t, "isAlive", appConfig.Healthcheck.Liveness.Path)
	assert.Equal(t, "isReady", appConfig.Healthcheck.Readiness.Path)
	assert.Equal(t, 0, len(appConfig.FasitResources.Exposed))
	assert.Equal(t, 0, len(appConfig.FasitResources.Exposed))
	assert.Equal(t, 2, appConfig.Replicas.Min)
	assert.Equal(t, 4, appConfig.Replicas.Max)
	assert.Equal(t, 50, appConfig.Replicas.CpuThresholdPercentage)
	assert.Equal(t, "500m", appConfig.Resources.Limits.Cpu)
	assert.Equal(t, "512Mi", appConfig.Resources.Limits.Memory)
	assert.Equal(t, "200m", appConfig.Resources.Requests.Cpu)
	assert.Equal(t, "256Mi", appConfig.Resources.Requests.Memory)
	assert.Equal(t, false, appConfig.Prometheus.Enabled)
	assert.Equal(t, DefaultPortName, appConfig.Prometheus.Port)
	assert.Equal(t, "/metrics", appConfig.Prometheus.Path)
	assert.Equal(t, 20, appConfig.Healthcheck.Readiness.InitialDelay)
	assert.Equal(t, 20, appConfig.Healthcheck.Liveness.InitialDelay)
}

func TestAppConfigUsesPartialDefaultValues(t *testing.T) {
	const repopath = "https://appconfig.repo"
	defer gock.Off()
	gock.New(repopath).
		Reply(200).
		File("testdata/nais_partial.yaml")

	appConfig, err := generateAppConfig(NaisDeploymentRequest{AppConfigUrl: repopath})

	assert.NoError(t, err)
	assert.Equal(t, 2, appConfig.Replicas.Min)
	assert.Equal(t, 10, appConfig.Replicas.Max)
	assert.Equal(t, 15, appConfig.Replicas.CpuThresholdPercentage)
}

func TestGenerateAppConfigWithoutPassingRepoUrl(t *testing.T) {
	baseUrl := "http://nexus.adeo.no/nexus/service/local/repositories/m2internal/content/nais"
	application := "appName"
	version := "42"

	var firstRepoPath = fmt.Sprintf("%s/%s/%s/nais.yaml", baseUrl, application, version)
	var secondRepoPath = fmt.Sprintf("%s/%s/%s/%s.yaml", baseUrl, application, version, application+"-"+version)
	t.Run("When no manifest found at first default URL, the second is called", func(t *testing.T) {
		defer gock.Off()
		gock.New(firstRepoPath).
			Reply(404)
		gock.New(secondRepoPath).
			Reply(200).
			JSON(map[string]string{"image": application})

		appConfig, err := generateAppConfig(NaisDeploymentRequest{Application: application, Version: version})
		assert.NoError(t, err)
		assert.Equal(t, application, appConfig.Image)
		assert.True(t, gock.IsDone())
	})
	t.Run("When manifest found at first default URL, the second is not called", func(t *testing.T) {
		defer gock.Off()
		gock.New(firstRepoPath).
			Reply(200).
			JSON(map[string]string{"image": application})
		gock.New(secondRepoPath).
			Reply(200).
			JSON(map[string]string{"image": "incorrect"})

		appConfig, err := generateAppConfig(NaisDeploymentRequest{Application: application, Version: version})
		assert.NoError(t, err)
		assert.Equal(t, application, appConfig.Image)
		assert.True(t, gock.IsPending())
	})
}

func TestNoAppConfigFlagCreatesAppconfigFromDefaults(t *testing.T) {
	image := "docker.adeo.no:5000/" + appName
	const repopath = "https://appconfig.repo"
	defer gock.Off()
	gock.New(repopath).
		Reply(200)

	appConfig, err := generateAppConfig(NaisDeploymentRequest{AppConfigUrl: repopath, NoAppConfig: true, Application: appName, Version: version})

	assert.NoError(t, err)
	assert.Equal(t, image, appConfig.Image, "If no Image provided, a default is created")
	assert.True(t, gock.IsPending(), "No calls to appConfigUrl registered")
}

func TestInvalidReplicasConfigGivesValidationErrors(t *testing.T) {
	const repopath = "https://appconfig.repo"
	defer gock.Off()
	gock.New(repopath).
		Reply(200).
		File("testdata/nais_error.yaml")

	_, err := generateAppConfig(NaisDeploymentRequest{AppConfigUrl: repopath})
	assert.Error(t, err)
}

func TestMultipleInvalidAppConfigFields(t *testing.T) {
	invalidConfig := NaisAppConfig{
		Replicas: Replicas{
			CpuThresholdPercentage: 5,
			Max: 4,
			Min: 5,
		},
	}
	errors := validateAppConfig(invalidConfig)

	assert.Equal(t, 2, len(errors.Errors))
	assert.Equal(t, "Replicas.Min is larger than Replicas.Max.", errors.Errors[0].ErrorMessage)
	assert.Equal(t, "CpuThreshold must be between 10 and 90.", errors.Errors[1].ErrorMessage)
}

func TestInvalidCpuThreshold(t *testing.T) {
	invalidConfig := NaisAppConfig{
		Replicas: Replicas{
			CpuThresholdPercentage: 5,
			Max: 4,
			Min: 5,
		},
	}
	errors := validateCpuThreshold(invalidConfig)
	t.Log(errors)

	assert.Equal(t, "CpuThreshold must be between 10 and 90.", errors.ErrorMessage)
}
func TestMinCannotBeZero(t *testing.T) {
	invalidConfig := NaisAppConfig{
		Replicas: Replicas{
			CpuThresholdPercentage: 50,
			Max: 4,
			Min: 0,
		},
	}
	errors := validateReplicasMin(invalidConfig)

	assert.Equal(t, "Replicas.Min is not set", errors.ErrorMessage)
}<|MERGE_RESOLUTION|>--- conflicted
+++ resolved
@@ -2,12 +2,9 @@
 
 import (
 	"github.com/stretchr/testify/assert"
-<<<<<<< HEAD
 	"fmt"
-=======
 	"gopkg.in/h2non/gock.v1"
 	"testing"
->>>>>>> d08f722d
 )
 
 func TestAppConfigUnmarshal(t *testing.T) {
