--- conflicted
+++ resolved
@@ -102,11 +102,15 @@
 					ObjectMeta: v1.ObjectMeta{
 						Name:   deploymentRequest.Application,
 						Labels: map[string]string{"app": deploymentRequest.Application},
+						Annotations: map[string]string{
+							"prometheus.io/scrape": strconv.FormatBool(appConfig.Prometheus.Enabled),
+							"prometheus.io/port":   DefaultPortName,
+							"prometheus.io/path":   appConfig.Prometheus.Path,
+						},
 					},
 					Spec: createPodSpec(deploymentRequest, appConfig, naisResources),
 				},
 			},
-<<<<<<< HEAD
 		}
 
 		return deployment
@@ -129,60 +133,6 @@
 						HTTPGet: &v1.HTTPGetAction{
 							Path: appConfig.Healthcheck.Liveness.Path,
 							Port: intstr.FromInt(appConfig.Port),
-=======
-			RevisionHistoryLimit: int32p(10),
-			Template: v1.PodTemplateSpec{
-				ObjectMeta: v1.ObjectMeta{
-					Name:   deploymentRequest.Application,
-					Labels: map[string]string{"app": deploymentRequest.Application},
-					Annotations: map[string]string{
-						"prometheus.io/scrape": strconv.FormatBool(appConfig.Prometheus.Enabled),
-						"prometheus.io/port":   DefaultPortName,
-						"prometheus.io/path":   appConfig.Prometheus.Path,
-					},
-				},
-				Spec: v1.PodSpec{
-					Containers: []v1.Container{
-						{
-							Name:  deploymentRequest.Application,
-							Image: fmt.Sprintf("%s:%s", appConfig.Image, deploymentRequest.Version),
-							Ports: []v1.ContainerPort{
-								{ContainerPort: int32(appConfig.Port.Port), Protocol: v1.ProtocolTCP},
-							},
-							LivenessProbe: &v1.Probe{
-								Handler: v1.Handler{
-									HTTPGet: &v1.HTTPGetAction{
-										Path: appConfig.Healthcheck.Liveness.Path,
-										Port: intstr.FromInt(appConfig.Port.Port),
-									},
-								},
-								InitialDelaySeconds: 20,
-							},
-							ReadinessProbe: &v1.Probe{
-								Handler: v1.Handler{
-									HTTPGet: &v1.HTTPGetAction{
-										Path: appConfig.Healthcheck.Readiness.Path,
-										Port: intstr.FromInt(appConfig.Port.Port),
-									},
-								},
-								InitialDelaySeconds: 20,
-							},
-							Resources: v1.ResourceRequirements{
-								Requests: v1.ResourceList{
-									v1.ResourceCPU:    k8sresource.MustParse(appConfig.Resources.Requests.Cpu),
-									v1.ResourceMemory: k8sresource.MustParse(appConfig.Resources.Requests.Memory),
-								},
-								Limits: v1.ResourceList{
-									v1.ResourceCPU:    k8sresource.MustParse(appConfig.Resources.Limits.Cpu),
-									v1.ResourceMemory: k8sresource.MustParse(appConfig.Resources.Limits.Memory),
-								},
-							},
-							Env: []v1.EnvVar{{
-								Name:  "app_version",
-								Value: deploymentRequest.Version,
-							}},
-							ImagePullPolicy: v1.PullIfNotPresent,
->>>>>>> 8f9efbe6
 						},
 					},
 				},
