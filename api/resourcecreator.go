--- conflicted
+++ resolved
@@ -12,7 +12,6 @@
 	"k8s.io/client-go/kubernetes"
 	"k8s.io/client-go/pkg/api/errors"
 	"strconv"
-	"github.com/golang/glog"
 )
 
 type DeploymentResult struct {
@@ -129,22 +128,11 @@
 }
 
 func createPodSpec(deploymentRequest NaisDeploymentRequest, appConfig NaisAppConfig, naisResources []NaisResource) v1.PodSpec {
-<<<<<<< HEAD
-	image := appConfig.Image
-
-	if ! strings.Contains(image, ":") {
-		glog.Infof("Image is specified without version, using %s\n", deploymentRequest.Version)
-		image = image + ":" + deploymentRequest.Version
-	}
-
-	return v1.PodSpec{
-=======
 	podSpec := v1.PodSpec{
->>>>>>> 7481a92b
 		Containers: []v1.Container{
 			{
 				Name:  deploymentRequest.Application,
-				Image: image,
+				Image: fmt.Sprintf("%s:%s", appConfig.Image, deploymentRequest.Version),
 				Ports: []v1.ContainerPort{
 					{ContainerPort: int32(appConfig.Port), Protocol: v1.ProtocolTCP, Name: DefaultPortName},
 				},
