package api

import (
	"fmt"
	"k8s.io/client-go/kubernetes"
	"k8s.io/apimachinery/pkg/api/errors"
	k8sresource "k8s.io/apimachinery/pkg/api/resource"
	k8smeta "k8s.io/apimachinery/pkg/apis/meta/v1"
	"k8s.io/api/core/v1"
	autoscalingv1 "k8s.io/api/autoscaling/v1"
	"k8s.io/api/extensions/v1beta1"
	"k8s.io/apimachinery/pkg/util/intstr"
	"strconv"
	"strings"
)

type DeploymentResult struct {
	Autoscaler *autoscalingv1.HorizontalPodAutoscaler
	Ingress    *v1beta1.Ingress
	Deployment *v1beta1.Deployment
	Secret     *v1.Secret
	Service    *v1.Service
}

// Creates a Kubernetes Service object
func createServiceDef(application, namespace string) *v1.Service {
	return &v1.Service{
		TypeMeta: k8smeta.TypeMeta{
			Kind:       "Service",
			APIVersion: "v1",
		},
		ObjectMeta: createObjectMeta(application, namespace),
		Spec: v1.ServiceSpec{
			Type:     v1.ServiceTypeClusterIP,
			Selector: map[string]string{"app": application},
			Ports: []v1.ServicePort{
				{
					Name:     "http",
					Protocol: v1.ProtocolTCP,
					Port:     80,
					TargetPort: intstr.IntOrString{
						Type:   intstr.String,
						StrVal: DefaultPortName,
					},
				},
			},
		},
	}

}

func validLabelName(str string) string {
	tmpStr := strings.Replace(str, "_", "-", -1)
	return strings.ToLower(tmpStr)
}

// Creates a Kubernetes Deployment object
// If existingDeployment is provided, this is updated with modifiable fields
func createDeploymentDef(naisResources []NaisResource, manifest NaisManifest, deploymentRequest NaisDeploymentRequest, existingDeployment *v1beta1.Deployment) (*v1beta1.Deployment, error) {
	spec, err := createDeploymentSpec(deploymentRequest, manifest, naisResources)

	if err != nil {
		return nil, err
	}

	if existingDeployment != nil {
		existingDeployment.Spec = spec
		return existingDeployment, nil
	} else {
		deployment := &v1beta1.Deployment{
			TypeMeta: k8smeta.TypeMeta{
				Kind:       "Deployment",
				APIVersion: "apps/v1beta1",
			},
			ObjectMeta: createObjectMeta(deploymentRequest.Application, deploymentRequest.Namespace),
			Spec:       spec,
		}
		return deployment, nil
	}
}

func createDeploymentSpec(deploymentRequest NaisDeploymentRequest, manifest NaisManifest, naisResources []NaisResource) (v1beta1.DeploymentSpec, error) {
	spec, err := createPodSpec(deploymentRequest, manifest, naisResources)

	if err != nil {
		return v1beta1.DeploymentSpec{}, err
	}

	return v1beta1.DeploymentSpec{
		Replicas: int32p(1),
		Strategy: v1beta1.DeploymentStrategy{
			Type: v1beta1.RollingUpdateDeploymentStrategyType,
			RollingUpdate: &v1beta1.RollingUpdateDeployment{
				MaxUnavailable: &intstr.IntOrString{
					Type:   intstr.Int,
					IntVal: int32(0),
				},
				MaxSurge: &intstr.IntOrString{
					Type:   intstr.Int,
					IntVal: int32(1),
				},
			},
		},
		ProgressDeadlineSeconds: int32p(300),
		RevisionHistoryLimit:    int32p(10),
		Template: v1.PodTemplateSpec{
			ObjectMeta: createPodObjectMetaWithAnnotations(deploymentRequest, manifest),
			Spec:       spec,
		},
	}, nil
}

func createPodObjectMetaWithAnnotations(deploymentRequest NaisDeploymentRequest, manifest NaisManifest) k8smeta.ObjectMeta {
	objectMeta := createObjectMeta(deploymentRequest.Application, deploymentRequest.Namespace)
	objectMeta.Annotations = map[string]string{
		"prometheus.io/scrape": strconv.FormatBool(manifest.Prometheus.Enabled),
		"prometheus.io/port":   DefaultPortName,
		"prometheus.io/path":   manifest.Prometheus.Path,
		//"sidecar.istio.io/inject": "true",  # temporarily disabled during rollout
	}
	return objectMeta
}

func createPodSpec(deploymentRequest NaisDeploymentRequest, manifest NaisManifest, naisResources []NaisResource) (v1.PodSpec, error) {
	envVars, err := createEnvironmentVariables(deploymentRequest, naisResources)

	if err != nil {
		return v1.PodSpec{}, err
	}

	podSpec := v1.PodSpec{
		Containers: []v1.Container{
			{
				Name:  deploymentRequest.Application,
				Image: fmt.Sprintf("%s:%s", manifest.Image, deploymentRequest.Version),
				Ports: []v1.ContainerPort{
					{ContainerPort: int32(manifest.Port), Protocol: v1.ProtocolTCP, Name: DefaultPortName},
				},
				Resources: createResourceLimits(manifest.Resources.Requests.Cpu, manifest.Resources.Requests.Memory, manifest.Resources.Limits.Cpu, manifest.Resources.Limits.Memory),
				LivenessProbe: &v1.Probe{
					Handler: v1.Handler{
						HTTPGet: &v1.HTTPGetAction{
							Path: manifest.Healthcheck.Liveness.Path,
							Port: intstr.FromString(DefaultPortName),
						},
					},
					InitialDelaySeconds: int32(manifest.Healthcheck.Liveness.InitialDelay),
					PeriodSeconds:       int32(manifest.Healthcheck.Liveness.PeriodSeconds),
					FailureThreshold:    int32(manifest.Healthcheck.Liveness.FailureThreshold),
					TimeoutSeconds:      int32(manifest.Healthcheck.Liveness.Timeout),
				},
				ReadinessProbe: &v1.Probe{
					Handler: v1.Handler{
						HTTPGet: &v1.HTTPGetAction{
							Path: manifest.Healthcheck.Readiness.Path,
							Port: intstr.FromString(DefaultPortName),
						},
					},
					InitialDelaySeconds: int32(manifest.Healthcheck.Readiness.InitialDelay),
					PeriodSeconds:       int32(manifest.Healthcheck.Readiness.PeriodSeconds),
					FailureThreshold:    int32(manifest.Healthcheck.Readiness.FailureThreshold),
					TimeoutSeconds:      int32(manifest.Healthcheck.Readiness.Timeout),
				},
				Env:             envVars,
				ImagePullPolicy: v1.PullIfNotPresent,
				Lifecycle:       createLifeCycle(manifest.PreStopHookPath),
			},
		},

		RestartPolicy: v1.RestartPolicyAlways,
		DNSPolicy:     v1.DNSClusterFirst,
	}

	if manifest.LeaderElection {
		podSpec.Containers = append(podSpec.Containers, createLeaderElectionContainer(deploymentRequest.Application))

		mainContainer := &podSpec.Containers[0]
		electorPathEnv := v1.EnvVar{
			Name:  "ELECTOR_PATH",
			Value: "localhost:4040",
		}
		mainContainer.Env = append(mainContainer.Env, electorPathEnv)
	}

	if hasCertificate(naisResources) {
		podSpec.Volumes = append(podSpec.Volumes, createCertificateVolume(deploymentRequest, naisResources))
		container := &podSpec.Containers[0]
		container.VolumeMounts = append(container.VolumeMounts, createCertificateVolumeMount(deploymentRequest, naisResources))
	}

	return podSpec, nil
}
func createLeaderElectionContainer(appName string) v1.Container {
	return v1.Container{
		Name:            "elector",
		Image:           "gcr.io/google_containers/leader-elector:0.5",
		ImagePullPolicy: v1.PullIfNotPresent,
		Resources: v1.ResourceRequirements{
			Requests: v1.ResourceList{
				v1.ResourceCPU: k8sresource.MustParse("100m"),
			},
		},
		Ports: []v1.ContainerPort{
			{ContainerPort: 4040, Protocol: v1.ProtocolTCP},
		},
		Args: []string{"--election=" + appName, "--http=localhost:4040", "--election-namespace=election"},
	}
}

func createLifeCycle(path string) *v1.Lifecycle {
	if len(path) > 0 {
		return &v1.Lifecycle{
			PreStop: &v1.Handler{
				HTTPGet: &v1.HTTPGetAction{
					Path: path,
					Port: intstr.FromString(DefaultPortName),
				},
			},
		}
	}

	return &v1.Lifecycle{}
}

func hasCertificate(naisResources []NaisResource) bool {
	for _, resource := range naisResources {
		if len(resource.certificates) > 0 {
			return true
		}
	}
	return false
}

func createCertificateVolume(deploymentRequest NaisDeploymentRequest, resources []NaisResource) v1.Volume {
	var items []v1.KeyToPath
	for _, res := range resources {
		if res.certificates != nil {
			for k := range res.certificates {
				item := v1.KeyToPath{
					Key:  k,
					Path: k,
				}
				items = append(items, item)
			}
		}
	}

	if len(items) > 0 {
		return v1.Volume{
			Name: validLabelName(deploymentRequest.Application),
			VolumeSource: v1.VolumeSource{
				Secret: &v1.SecretVolumeSource{
					SecretName: deploymentRequest.Application,
					Items:      items,
				},
			},
		}
	}

	return v1.Volume{}
}

func createCertificateVolumeMount(deploymentRequest NaisDeploymentRequest, resources []NaisResource) v1.VolumeMount {
	for _, res := range resources {
		if res.certificates != nil {
			return v1.VolumeMount{
				Name:      validLabelName(deploymentRequest.Application),
				MountPath: "/var/run/secrets/naisd.io/",
			}
		}
	}
	return v1.VolumeMount{}
}

func checkForDuplicates(envVars []v1.EnvVar, envVar v1.EnvVar, property string, resource NaisResource) error {
	for _, existingEnvVar := range envVars {
		if envVar.Name == existingEnvVar.Name {
			return fmt.Errorf("found duplicate environment variable %s when adding %s for %s (%s)"+
				" Change the Fasit alias or use propertyMap to create unique variable names",
				existingEnvVar.Name, property, resource.name, resource.resourceType)
		}

		if envVar.ValueFrom == nil || envVar.ValueFrom.SecretKeyRef == nil ||
			existingEnvVar.ValueFrom == nil || existingEnvVar.ValueFrom.SecretKeyRef == nil {
			continue
		}

		if envVar.ValueFrom.SecretKeyRef.Key == existingEnvVar.ValueFrom.SecretKeyRef.Key {
			return fmt.Errorf("found duplicate secret key ref %s between %s and %s when adding %s for %s (%s)"+
				" Change the Fasit alias or use propertyMap to create unique variable names",
				existingEnvVar.ValueFrom.SecretKeyRef.Key, existingEnvVar.Name, envVar.Name,
				property, resource.name, resource.resourceType)
		}
	}

	return nil
}

func createEnvironmentVariables(deploymentRequest NaisDeploymentRequest, naisResources []NaisResource) ([]v1.EnvVar, error) {
	envVars := createDefaultEnvironmentVariables(&deploymentRequest)

	for _, res := range naisResources {
		for variableName, v := range res.properties {
<<<<<<< HEAD
			envVar := v1.EnvVar{Name: res.ToEnvironmentVariable(variableName), Value: v, ValueFrom: nil}
=======
			envVar := v1.EnvVar{Name: res.ToEnvironmentVariable(variableName), Value: v}
>>>>>>> dd01ef50

			if err := checkForDuplicates(envVars, envVar, variableName, res); err != nil {
				return nil, err
			}

			envVars = append(envVars, envVar)
		}
		if res.secret != nil {
			for k := range res.secret {
				envVar := v1.EnvVar{
					Name: res.ToEnvironmentVariable(k),
					ValueFrom: &v1.EnvVarSource{
						SecretKeyRef: &v1.SecretKeySelector{
							LocalObjectReference: v1.LocalObjectReference{
								Name: deploymentRequest.Application,
							},
							Key: res.ToResourceVariable(k),
						},
					},
				}

				if err := checkForDuplicates(envVars, envVar, k, res); err != nil {
					return nil, err
				}

				envVars = append(envVars, envVar)
			}
		}

		if res.certificates != nil {
			for k := range res.certificates {
				envVar := v1.EnvVar{
					Name:  res.ToEnvironmentVariable(k) + "_PATH",
					Value: "/var/run/secrets/naisd.io/" + k,
				}

				if err := checkForDuplicates(envVars, envVar, k, res); err != nil {
					return nil, err
				}

				envVars = append(envVars, envVar)

			}
		}
	}
	return envVars, nil
}

func createDefaultEnvironmentVariables(request *NaisDeploymentRequest) []v1.EnvVar {
	return []v1.EnvVar{{
		Name:  "APP_NAME",
		Value: request.Application,
	},
		{
			Name:  "APP_VERSION",
			Value: request.Version,
		},
		{
			Name:  "FASIT_ENVIRONMENT_NAME",
			Value: request.Environment,
		}}
}

func createResourceLimits(requestsCpu string, requestsMemory string, limitsCpu string, limitsMemory string) v1.ResourceRequirements {
	return v1.ResourceRequirements{
		Requests: v1.ResourceList{
			v1.ResourceCPU:    k8sresource.MustParse(requestsCpu),
			v1.ResourceMemory: k8sresource.MustParse(requestsMemory),
		},
		Limits: v1.ResourceList{
			v1.ResourceCPU:    k8sresource.MustParse(limitsCpu),
			v1.ResourceMemory: k8sresource.MustParse(limitsMemory),
		},
	}
}

// Creates a Kubernetes Secret object
// If existingSecretId is provided, this is included in object so it can be used to update object
func createSecretDef(naisResources []NaisResource, existingSecret *v1.Secret, application, namespace string) *v1.Secret {
	if existingSecret != nil {
		existingSecret.Data = createSecretData(naisResources)
		return existingSecret
	} else {
		secret := &v1.Secret{
			TypeMeta: k8smeta.TypeMeta{
				Kind:       "Secret",
				APIVersion: "v1",
			},
			ObjectMeta: createObjectMeta(application, namespace),
			Data:       createSecretData(naisResources),
			Type:       "Opaque",
		}

		if len(secret.Data) > 0 {
			return secret
		}
		return nil
	}
}

func createSecretData(naisResources []NaisResource) map[string][]byte {
	data := map[string][]byte{}
	for _, res := range naisResources {
		if res.secret != nil {
			for k, v := range res.secret {
				data[res.ToResourceVariable(k)] = []byte(v)
			}
		}
		if res.certificates != nil {
			for k, v := range res.certificates {
				data[k] = v
			}
		}
	}
	return data
}

// Creates a Kubernetes Ingress object
func createIngressDef(application, namespace string) *v1beta1.Ingress {
	return &v1beta1.Ingress{
		TypeMeta: k8smeta.TypeMeta{
			Kind:       "Ingress",
			APIVersion: "extensions/v1beta1",
		},
		ObjectMeta: createObjectMeta(application, namespace),
		Spec:       v1beta1.IngressSpec{},
	}
}

func createIngressHostname(application, namespace, subdomain string) string {
	if namespace == "default" {
		return fmt.Sprintf("%s.%s", application, subdomain)
	} else {
		return fmt.Sprintf("%s-%s.%s", application, namespace, subdomain)
	}
}

func createSBSPublicHostname(request NaisDeploymentRequest) string {
	environment := request.Environment
	if environment != ENVIRONMENT_P {
		return fmt.Sprintf("tjenester-%s.nav.no", environment)
	} else {
		return "tjenester.nav.no"
	}
}

func createIngressRule(serviceName, host, path string) v1beta1.IngressRule {
	return v1beta1.IngressRule{
		Host: host,
		IngressRuleValue: v1beta1.IngressRuleValue{
			HTTP: &v1beta1.HTTPIngressRuleValue{
				Paths: []v1beta1.HTTPIngressPath{
					{
						Backend: v1beta1.IngressBackend{
							ServiceName: serviceName,
							ServicePort: intstr.IntOrString{IntVal: 80},
						},
						Path: strings.Replace("/"+path, "//", "/", 1), // make sure we always begin with exactly one slash
					},
				},
			},
		},
	}
}

// Creates a Kubernetes HorizontalPodAutoscaler object
// If existingAutoscaler is provided, this is updated with provided parameters
func createOrUpdateAutoscalerDef(min, max, cpuTargetPercentage int, existingAutoscaler *autoscalingv1.HorizontalPodAutoscaler, application, namespace string) *autoscalingv1.HorizontalPodAutoscaler {
	if existingAutoscaler != nil {
		existingAutoscaler.Spec = createAutoscalerSpec(min, max, cpuTargetPercentage, application)

		return existingAutoscaler
	} else {

		return &autoscalingv1.HorizontalPodAutoscaler{
			TypeMeta: k8smeta.TypeMeta{
				Kind:       "HorizontalPodAutoscaler",
				APIVersion: "autoscaling/v1",
			},
			ObjectMeta: createObjectMeta(application, namespace),
			Spec:       createAutoscalerSpec(min, max, cpuTargetPercentage, application),
		}
	}
}

func createAutoscalerSpec(min, max, cpuTargetPercentage int, application string) autoscalingv1.HorizontalPodAutoscalerSpec {
	return autoscalingv1.HorizontalPodAutoscalerSpec{
		MinReplicas:                    int32p(int32(min)),
		MaxReplicas:                    int32(max),
		TargetCPUUtilizationPercentage: int32p(int32(cpuTargetPercentage)),
		ScaleTargetRef: autoscalingv1.CrossVersionObjectReference{
			APIVersion: "extensions/v1beta1",
			Kind:       "Deployment",
			Name:       application,
		},
	}
}

func createOrUpdateK8sResources(deploymentRequest NaisDeploymentRequest, manifest NaisManifest, resources []NaisResource, clusterSubdomain string, k8sClient kubernetes.Interface) (DeploymentResult, error) {
	var deploymentResult DeploymentResult

	service, err := createService(deploymentRequest, k8sClient)
	if err != nil {
		return deploymentResult, fmt.Errorf("failed while creating service: %s", err)
	}
	deploymentResult.Service = service

	deployment, err := createOrUpdateDeployment(deploymentRequest, manifest, resources, k8sClient)
	if err != nil {
		return deploymentResult, fmt.Errorf("failed while creating or updating deployment: %s", err)
	}
	deploymentResult.Deployment = deployment

	secret, err := createOrUpdateSecret(deploymentRequest, resources, k8sClient)
	if err != nil {
		return deploymentResult, fmt.Errorf("failed while creating or updating secret: %s", err)
	}
	deploymentResult.Secret = secret

	if manifest.Ingress.Enabled {
		ingress, err := createOrUpdateIngress(deploymentRequest, clusterSubdomain, resources, k8sClient)
		if err != nil {
			return deploymentResult, fmt.Errorf("failed while creating ingress: %s", err)
		}
		deploymentResult.Ingress = ingress
	}

	autoscaler, err := createOrUpdateAutoscaler(deploymentRequest, manifest, k8sClient)
	if err != nil {
		return deploymentResult, fmt.Errorf("failed while creating or updating autoscaler: %s", err)
	}

	deploymentResult.Autoscaler = autoscaler

	return deploymentResult, err
}

func createOrUpdateAutoscaler(deploymentRequest NaisDeploymentRequest, manifest NaisManifest, k8sClient kubernetes.Interface) (*autoscalingv1.HorizontalPodAutoscaler, error) {
	autoscaler, err := getExistingAutoscaler(deploymentRequest.Application, deploymentRequest.Namespace, k8sClient)

	if err != nil {
		return nil, fmt.Errorf("unable to get existing autoscaler: %s", err)
	}

	autoscalerDef := createOrUpdateAutoscalerDef(manifest.Replicas.Min, manifest.Replicas.Max, manifest.Replicas.CpuThresholdPercentage, autoscaler, deploymentRequest.Application, deploymentRequest.Namespace)
	return createOrUpdateAutoscalerResource(autoscalerDef, deploymentRequest.Namespace, k8sClient)
}

// Returns nil,nil if ingress already exists. No reason to do update, as nothing can change
func createOrUpdateIngress(deploymentRequest NaisDeploymentRequest, clusterSubdomain string, naisResources []NaisResource, k8sClient kubernetes.Interface) (*v1beta1.Ingress, error) {
	ingress, err := getExistingIngress(deploymentRequest.Application, deploymentRequest.Namespace, k8sClient)

	if err != nil {
		return nil, fmt.Errorf("unable to get existing ingress id: %s", err)
	}

	if ingress == nil {
		ingress = createIngressDef(deploymentRequest.Application, deploymentRequest.Namespace)
	}

	ingress.Spec.TLS = []v1beta1.IngressTLS{{SecretName: "istio-ingress-certs"}}
	ingress.Spec.Rules = createIngressRules(deploymentRequest, clusterSubdomain, naisResources)
	return createOrUpdateIngressResource(ingress, deploymentRequest.Namespace, k8sClient)
}

func createIngressRules(deploymentRequest NaisDeploymentRequest, clusterSubdomain string, naisResources []NaisResource) []v1beta1.IngressRule {
	var ingressRules []v1beta1.IngressRule

	defaultIngressRule := createIngressRule(deploymentRequest.Application, createIngressHostname(deploymentRequest.Application, deploymentRequest.Namespace, clusterSubdomain), "")
	ingressRules = append(ingressRules, defaultIngressRule)

	if deploymentRequest.Zone == ZONE_SBS {
		ingressRules = append(ingressRules, createIngressRule(deploymentRequest.Application, createSBSPublicHostname(deploymentRequest), deploymentRequest.Application))
	}

	for _, naisResource := range naisResources {
		if naisResource.resourceType == "LoadBalancerConfig" && len(naisResource.ingresses) > 0 {
			for host, path := range naisResource.ingresses {
				ingressRules = append(ingressRules, createIngressRule(deploymentRequest.Application, host, path))
			}
		}
	}

	return ingressRules
}
func createService(deploymentRequest NaisDeploymentRequest, k8sClient kubernetes.Interface) (*v1.Service, error) {
	existingService, err := getExistingService(deploymentRequest.Application, deploymentRequest.Namespace, k8sClient)

	if err != nil {
		return nil, fmt.Errorf("unable to get existing service: %s", err)
	}

	if existingService != nil {
		return nil, nil // we have done nothing
	}

	serviceDef := createServiceDef(deploymentRequest.Application, deploymentRequest.Namespace)
	return createServiceResource(serviceDef, deploymentRequest.Namespace, k8sClient)
}

func createOrUpdateDeployment(deploymentRequest NaisDeploymentRequest, manifest NaisManifest, naisResources []NaisResource, k8sClient kubernetes.Interface) (*v1beta1.Deployment, error) {
	existingDeployment, err := getExistingDeployment(deploymentRequest.Application, deploymentRequest.Namespace, k8sClient)

	if err != nil {
		return nil, fmt.Errorf("unable to get existing deployment: %s", err)
	}

	deploymentDef, err := createDeploymentDef(naisResources, manifest, deploymentRequest, existingDeployment)

	if err != nil {
		return nil, fmt.Errorf("unable to create deployment: %s", err)
	}

	return createOrUpdateDeploymentResource(deploymentDef, deploymentRequest.Namespace, k8sClient)
}

func createOrUpdateSecret(deploymentRequest NaisDeploymentRequest, naisResources []NaisResource, k8sClient kubernetes.Interface) (*v1.Secret, error) {
	existingSecret, err := getExistingSecret(deploymentRequest.Application, deploymentRequest.Namespace, k8sClient)

	if err != nil {
		return nil, fmt.Errorf("unable to get existing secret: %s", err)
	}

	if secretDef := createSecretDef(naisResources, existingSecret, deploymentRequest.Application, deploymentRequest.Namespace); secretDef != nil {
		return createOrUpdateSecretResource(secretDef, deploymentRequest.Namespace, k8sClient)
	} else {
		return nil, nil
	}
}

func getExistingService(application string, namespace string, k8sClient kubernetes.Interface) (*v1.Service, error) {
	serviceClient := k8sClient.CoreV1().Services(namespace)
	service, err := serviceClient.Get(application, k8smeta.GetOptions{})

	switch {
	case err == nil:
		return service, err
	case errors.IsNotFound(err):
		return nil, nil
	default:
		return nil, fmt.Errorf("unexpected error: %s", err)
	}
}

func getExistingSecret(application string, namespace string, k8sClient kubernetes.Interface) (*v1.Secret, error) {
	secretClient := k8sClient.CoreV1().Secrets(namespace)
	secret, err := secretClient.Get(application, k8smeta.GetOptions{})
	switch {
	case err == nil:
		return secret, err
	case errors.IsNotFound(err):
		return nil, nil
	default:
		return nil, fmt.Errorf("unexpected error: %s", err)
	}
}

func getExistingDeployment(application string, namespace string, k8sClient kubernetes.Interface) (*v1beta1.Deployment, error) {
	deploymentClient := k8sClient.ExtensionsV1beta1().Deployments(namespace)
	deployment, err := deploymentClient.Get(application, k8smeta.GetOptions{})

	switch {
	case err == nil:
		return deployment, err
	case errors.IsNotFound(err):
		return nil, nil
	default:
		return nil, fmt.Errorf("unexpected error: %s", err)
	}
}

func getExistingIngress(application string, namespace string, k8sClient kubernetes.Interface) (*v1beta1.Ingress, error) {
	ingressClient := k8sClient.ExtensionsV1beta1().Ingresses(namespace)
	ingress, err := ingressClient.Get(application, k8smeta.GetOptions{})

	switch {
	case err == nil:
		return ingress, err
	case errors.IsNotFound(err):
		return nil, nil
	default:
		return nil, fmt.Errorf("unexpected error: %s", err)
	}
}

func getExistingAutoscaler(application string, namespace string, k8sClient kubernetes.Interface) (*autoscalingv1.HorizontalPodAutoscaler, error) {
	autoscalerClient := k8sClient.AutoscalingV1().HorizontalPodAutoscalers(namespace)
	autoscaler, err := autoscalerClient.Get(application, k8smeta.GetOptions{})

	switch {
	case err == nil:
		return autoscaler, err
	case errors.IsNotFound(err):
		return nil, nil
	default:
		return nil, fmt.Errorf("unexpected error: %s", err)
	}
}

func createOrUpdateAutoscalerResource(autoscalerSpec *autoscalingv1.HorizontalPodAutoscaler, namespace string, k8sClient kubernetes.Interface) (*autoscalingv1.HorizontalPodAutoscaler, error) {
	if autoscalerSpec.ObjectMeta.ResourceVersion != "" {
		return k8sClient.AutoscalingV1().HorizontalPodAutoscalers(namespace).Update(autoscalerSpec)
	} else {
		return k8sClient.AutoscalingV1().HorizontalPodAutoscalers(namespace).Create(autoscalerSpec)
	}
}

func createOrUpdateIngressResource(ingressSpec *v1beta1.Ingress, namespace string, k8sClient kubernetes.Interface) (*v1beta1.Ingress, error) {
	if ingressSpec.ObjectMeta.ResourceVersion != "" {
		return k8sClient.ExtensionsV1beta1().Ingresses(namespace).Update(ingressSpec)
	} else {
		return k8sClient.ExtensionsV1beta1().Ingresses(namespace).Create(ingressSpec)
	}
}

func createOrUpdateDeploymentResource(deploymentSpec *v1beta1.Deployment, namespace string, k8sClient kubernetes.Interface) (*v1beta1.Deployment, error) {
	if deploymentSpec.ObjectMeta.ResourceVersion != "" {
		return k8sClient.ExtensionsV1beta1().Deployments(namespace).Update(deploymentSpec)
	} else {
		return k8sClient.ExtensionsV1beta1().Deployments(namespace).Create(deploymentSpec)
	}
}

func createServiceResource(serviceSpec *v1.Service, namespace string, k8sClient kubernetes.Interface) (*v1.Service, error) {
	return k8sClient.CoreV1().Services(namespace).Create(serviceSpec)
}

func createOrUpdateSecretResource(secretSpec *v1.Secret, namespace string, k8sClient kubernetes.Interface) (*v1.Secret, error) {
	if secretSpec.ObjectMeta.ResourceVersion != "" {
		return k8sClient.CoreV1().Secrets(namespace).Update(secretSpec)
	} else {
		return k8sClient.CoreV1().Secrets(namespace).Create(secretSpec)
	}
}

func int32p(i int32) *int32 {
	return &i
}

func createObjectMeta(applicationName string, namespace string) (k8smeta.ObjectMeta) {
	return k8smeta.ObjectMeta{
		Name:      applicationName,
		Namespace: namespace,
		Labels:    map[string]string{"app": applicationName},
	}
}<|MERGE_RESOLUTION|>--- conflicted
+++ resolved
@@ -301,11 +301,7 @@
 
 	for _, res := range naisResources {
 		for variableName, v := range res.properties {
-<<<<<<< HEAD
-			envVar := v1.EnvVar{Name: res.ToEnvironmentVariable(variableName), Value: v, ValueFrom: nil}
-=======
 			envVar := v1.EnvVar{Name: res.ToEnvironmentVariable(variableName), Value: v}
->>>>>>> dd01ef50
 
 			if err := checkForDuplicates(envVars, envVar, variableName, res); err != nil {
 				return nil, err
