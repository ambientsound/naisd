package api

import (
	"fmt"
	"strings"
	k8sresource "k8s.io/client-go/pkg/api/resource"
	"k8s.io/client-go/pkg/api/unversioned"
	"k8s.io/client-go/pkg/api/v1"
	autoscalingv1 "k8s.io/client-go/pkg/apis/autoscaling/v1"
	"k8s.io/client-go/pkg/apis/extensions/v1beta1"
	"k8s.io/client-go/pkg/util/intstr"
	"k8s.io/client-go/kubernetes"
	"k8s.io/client-go/pkg/api/errors"
	"strconv"
)

type DeploymentResult struct {
	Autoscaler *autoscalingv1.HorizontalPodAutoscaler
	Ingress    *v1beta1.Ingress
	Deployment *v1beta1.Deployment
	Secret     *v1.Secret
	Service    *v1.Service
}

// Creates a Kubernetes Service object
// If existingService is provided, we update the existing service object with port from the app config
func createServiceDef(application, namespace string) *v1.Service {
	return &v1.Service{
		TypeMeta: unversioned.TypeMeta{
			Kind:       "Service",
			APIVersion: "v1",
		},
		ObjectMeta: v1.ObjectMeta{
			Name:      application,
			Namespace: namespace,
		},
		Spec: v1.ServiceSpec{
			Type:     v1.ServiceTypeClusterIP,
			Selector: map[string]string{"app": application},
			Ports: []v1.ServicePort{
				{
					Protocol: v1.ProtocolTCP,
					Port:     80,
					TargetPort: intstr.IntOrString{
						Type:   intstr.String,
						StrVal: DefaultPortName,
					},
				},
			},
		},
	}

}

func ResourceVariableName(resource NaisResource, key string) string {
	if strings.Contains(resource.name, ".") {
		return strings.Replace(resource.name, ".", "_", -1) + "_" + key
	}
	if strings.Contains(resource.name, ":") {
		return strings.Replace(resource.name, ":", "_", -1) + "_" + key
	}
	return resource.name + "_" + key
}

<<<<<<< HEAD
func ResourceEnvironmentVariableName(resource NaisResource, key string) string {
	return strings.ToUpper(ResourceVariableName(resource, key))
=======
func validLabelName(str string) string {
	tmpStr := strings.Replace(str, "_", "-", -1)
	return strings.ToLower(tmpStr)
>>>>>>> 2aafcee5
}

// Creates a Kubernetes Deployment object
// If existingDeployment is provided, this is updated with modifiable fields
func createDeploymentDef(naisResources []NaisResource, appConfig NaisAppConfig, deploymentRequest NaisDeploymentRequest, existingDeployment *v1beta1.Deployment) *v1beta1.Deployment {
	if existingDeployment != nil {
		existingDeployment.Spec.Template.Spec = createPodSpec(deploymentRequest, appConfig, naisResources)
		existingDeployment.Spec.Template.ObjectMeta = createOjectMeta(deploymentRequest, appConfig)
		return existingDeployment
	} else {
		deployment := &v1beta1.Deployment{
			TypeMeta: unversioned.TypeMeta{
				Kind:       "Deployment",
				APIVersion: "apps/v1beta1",
			},
			ObjectMeta: v1.ObjectMeta{
				Name:      deploymentRequest.Application,
				Namespace: deploymentRequest.Namespace,
			},
			Spec: v1beta1.DeploymentSpec{
				Replicas: int32p(1),
				Strategy: v1beta1.DeploymentStrategy{
					Type: v1beta1.RollingUpdateDeploymentStrategyType,
					RollingUpdate: &v1beta1.RollingUpdateDeployment{
						MaxUnavailable: &intstr.IntOrString{
							Type:   intstr.Int,
							IntVal: int32(0),
						},
						MaxSurge: &intstr.IntOrString{
							Type:   intstr.Int,
							IntVal: int32(1),
						},
					},
				},
				RevisionHistoryLimit: int32p(10),
				Template: v1.PodTemplateSpec{
					ObjectMeta: createOjectMeta(deploymentRequest, appConfig),
					Spec:       createPodSpec(deploymentRequest, appConfig, naisResources),
				},
			},
		}
		return deployment
	}

}

func createOjectMeta(deploymentRequest NaisDeploymentRequest, appConfig NaisAppConfig) v1.ObjectMeta {
	return v1.ObjectMeta{
		Name:   deploymentRequest.Application,
		Labels: map[string]string{"app": deploymentRequest.Application},
		Annotations: map[string]string{
			"prometheus.io/scrape": strconv.FormatBool(appConfig.Prometheus.Enabled),
			"prometheus.io/port":   DefaultPortName,
			"prometheus.io/path":   appConfig.Prometheus.Path,
		},
	}
}

func createPodSpec(deploymentRequest NaisDeploymentRequest, appConfig NaisAppConfig, naisResources []NaisResource) v1.PodSpec {
	return v1.PodSpec{
		Containers: []v1.Container{
			{
				Name:  deploymentRequest.Application,
				Image: fmt.Sprintf("%s:%s", appConfig.Image, deploymentRequest.Version),
				Ports: []v1.ContainerPort{
					{ContainerPort: int32(appConfig.Port), Protocol: v1.ProtocolTCP, Name: DefaultPortName},
				},
				Resources: createResourceLimits(appConfig.Resources.Requests.Cpu, appConfig.Resources.Requests.Memory, appConfig.Resources.Limits.Cpu, appConfig.Resources.Limits.Memory),
				LivenessProbe: &v1.Probe{
					Handler: v1.Handler{
						HTTPGet: &v1.HTTPGetAction{
							Path: appConfig.Healthcheck.Liveness.Path,
							Port: intstr.FromString(DefaultPortName),
						},
					},
					InitialDelaySeconds: int32(appConfig.Healthcheck.Liveness.InitialDelay),
				},
				ReadinessProbe: &v1.Probe{
					Handler: v1.Handler{
						HTTPGet: &v1.HTTPGetAction{
							Path: appConfig.Healthcheck.Readiness.Path,
							Port: intstr.FromString(DefaultPortName),
						},
					},
					InitialDelaySeconds: int32(appConfig.Healthcheck.Readiness.InitialDelay),
				},
				Env:             createEnvironmentVariables(deploymentRequest, naisResources),
				ImagePullPolicy: v1.PullIfNotPresent,
				VolumeMounts:    createVolumeMounts(naisResources),
			},
		},
		Volumes:       createVolumes(deploymentRequest, naisResources),
		RestartPolicy: v1.RestartPolicyAlways,
		DNSPolicy:     v1.DNSClusterFirst,
	}
}
func createVolumes(deploymentRequest NaisDeploymentRequest, resources []NaisResource) []v1.Volume {
	var volumes []v1.Volume
	for _, res := range resources {
		if res.certificates != nil {
			for k := range res.certificates {
				volume := v1.Volume{
					Name: 	     validLabelName(k),
					VolumeSource: v1.VolumeSource{
						Secret: &v1.SecretVolumeSource{
							SecretName: deploymentRequest.Application,
							Items: []v1.KeyToPath{
								{
									Key:  k,
									Path: k,
								},
							},

						},
					},
				}
				volumes = append(volumes, volume)
			}
		}
	}
	return volumes
}

func createVolumeMounts(resources []NaisResource) []v1.VolumeMount {
	var volumeMounts []v1.VolumeMount
	for _, res := range resources {
		if res.certificates != nil {
			for k := range res.certificates {
				vm := v1.VolumeMount{
					Name:      validLabelName(k),
					MountPath: "/var/run/secrets/naisd.io/",
				}
				volumeMounts = append(volumeMounts, vm)
			}
		}
	}
	return volumeMounts
}

func createEnvironmentVariables(deploymentRequest NaisDeploymentRequest, naisResources []NaisResource) []v1.EnvVar {
	envVars := createDefaultEnvironmentVariables(deploymentRequest.Version)

	for _, res := range naisResources {
		for k, v := range res.properties {
			for _, variableName := range [2]string{ResourceVariableName(res, k), ResourceEnvironmentVariableName(res, k)} {
				envVar := v1.EnvVar{variableName, v, nil}
				envVars = append(envVars, envVar)
			}
		}
		if res.secret != nil {
			for k := range res.secret {
				for _, variableName := range [2]string{ResourceVariableName(res, k), ResourceEnvironmentVariableName(res, k)} {
					envVar := v1.EnvVar{
						Name: variableName,
						ValueFrom: &v1.EnvVarSource{
							SecretKeyRef: &v1.SecretKeySelector{
								LocalObjectReference: v1.LocalObjectReference{
									Name: deploymentRequest.Application,
								},
								Key: variableName,
							},
						},
					}
					envVars = append(envVars, envVar)
				}
			}
		}
	}
	return envVars
}

func createDefaultEnvironmentVariables(version string) []v1.EnvVar {
	return []v1.EnvVar{{
		Name:  "app_version",
		Value: version,
	}, {
		Name:  "APP_VERSION",
		Value: version,
	}}
}

func createResourceLimits(requestsCpu string, requestsMemory string, limitsCpu string, limitsMemory string) v1.ResourceRequirements {
	return v1.ResourceRequirements{
		Requests: v1.ResourceList{
			v1.ResourceCPU:    k8sresource.MustParse(requestsCpu),
			v1.ResourceMemory: k8sresource.MustParse(requestsMemory),
		},
		Limits: v1.ResourceList{
			v1.ResourceCPU:    k8sresource.MustParse(limitsCpu),
			v1.ResourceMemory: k8sresource.MustParse(limitsMemory),
		},
	}
}

// Creates a Kubernetes Secret object
// If existingSecretId is provided, this is included in object so it can be used to update object
func createSecretDef(naisResources []NaisResource, existingSecret *v1.Secret, application, namespace string) *v1.Secret {
	if existingSecret != nil {
		existingSecret.Data = createSecretData(naisResources)
		return existingSecret
	} else {
		secret := &v1.Secret{
			TypeMeta: unversioned.TypeMeta{
				Kind:       "Secret",
				APIVersion: "v1",
			},
			ObjectMeta: v1.ObjectMeta{
				Name:      application,
				Namespace: namespace,
			},
			Data: createSecretData(naisResources),
			Type: "Opaque",
		}

		if len(secret.Data) > 0 {
			return secret
		}
		return nil
	}
}

func createSecretData(naisResources []NaisResource) map[string][]byte {
	data := map[string][]byte{}
	for _, res := range naisResources {
		if res.secret != nil {
			for k, v := range res.secret {
				data[res.name+"_"+k] = []byte(v)
			}
		}
		if res.certificates != nil {
			for k, v := range res.certificates {
				data[k] = v
			}
		}
	}
	return data
}

// Creates a Kubernetes Ingress object
func createIngressDef(subdomain, application, namespace string) *v1beta1.Ingress {
	return &v1beta1.Ingress{
		TypeMeta: unversioned.TypeMeta{
			Kind:       "Ingress",
			APIVersion: "extensions/v1beta1",
		},
		ObjectMeta: v1.ObjectMeta{
			Name:      application,
			Namespace: namespace,
		},
		Spec: v1beta1.IngressSpec{
			Rules: []v1beta1.IngressRule{
				{
					Host: fmt.Sprintf("%s.%s", application, subdomain),
					IngressRuleValue: v1beta1.IngressRuleValue{
						HTTP: &v1beta1.HTTPIngressRuleValue{
							Paths: []v1beta1.HTTPIngressPath{
								{
									Backend: v1beta1.IngressBackend{
										ServiceName: application,
										ServicePort: intstr.IntOrString{IntVal: 80},
									},
								},
							},
						},
					},
				},
			},
		},
	}
}

// Creates a Kubernetes HorizontalPodAutoscaler object
// If existingAutoscaler is provided, this is updated with provided parameters
func createOrUpdateAutoscalerDef(min, max, cpuTargetPercentage int, existingAutoscaler *autoscalingv1.HorizontalPodAutoscaler, application, namespace string) *autoscalingv1.HorizontalPodAutoscaler {
	if existingAutoscaler != nil {
		existingAutoscaler.Spec = createAutoscalerSpec(min, max, cpuTargetPercentage, application)

		return existingAutoscaler
	} else {

		return &autoscalingv1.HorizontalPodAutoscaler{
			TypeMeta: unversioned.TypeMeta{
				Kind:       "HorizontalPodAutoscaler",
				APIVersion: "autoscaling/v1",
			},
			ObjectMeta: v1.ObjectMeta{
				Name:      application,
				Namespace: namespace,
			},
			Spec: createAutoscalerSpec(min, max, cpuTargetPercentage, application),
		}
	}
}

func createAutoscalerSpec(min, max, cpuTargetPercentage int, application string) autoscalingv1.HorizontalPodAutoscalerSpec {
	return autoscalingv1.HorizontalPodAutoscalerSpec{
		MinReplicas:                    int32p(int32(min)),
		MaxReplicas:                    int32(max),
		TargetCPUUtilizationPercentage: int32p(int32(cpuTargetPercentage)),
		ScaleTargetRef: autoscalingv1.CrossVersionObjectReference{
			APIVersion: "extensions/v1beta1",
			Kind:       "Deployment",
			Name:       application,
		},
	}
}

func createOrUpdateK8sResources(deploymentRequest NaisDeploymentRequest, appConfig NaisAppConfig, resources []NaisResource, clusterSubdomain string, k8sClient kubernetes.Interface) (DeploymentResult, error) {
	var deploymentResult DeploymentResult

	service, err := createService(deploymentRequest, k8sClient)
	if err != nil {
		return deploymentResult, fmt.Errorf("Failed while creating service: %s", err)
	}
	deploymentResult.Service = service

	deployment, err := createOrUpdateDeployment(deploymentRequest, appConfig, resources, k8sClient)
	if err != nil {
		return deploymentResult, fmt.Errorf("Failed while creating or updating deployment: %s", err)
	}
	deploymentResult.Deployment = deployment

	secret, err := createOrUpdateSecret(deploymentRequest, resources, k8sClient)
	if err != nil {
		return deploymentResult, fmt.Errorf("Failed while creating or updating secret: %s", err)
	}
	deploymentResult.Secret = secret

	ingress, err := createIngress(deploymentRequest, clusterSubdomain, k8sClient)
	if err != nil {
		return deploymentResult, fmt.Errorf("Failed while creating ingress: %s", err)
	}
	deploymentResult.Ingress = ingress

	autoscaler, err := createOrUpdateAutoscaler(deploymentRequest, appConfig, k8sClient)
	if err != nil {
		return deploymentResult, fmt.Errorf("Failed while creating or updating autoscaler: %s", err)
	}

	deploymentResult.Autoscaler = autoscaler

	return deploymentResult, err
}

func createOrUpdateAutoscaler(deploymentRequest NaisDeploymentRequest, appConfig NaisAppConfig, k8sClient kubernetes.Interface) (*autoscalingv1.HorizontalPodAutoscaler, error) {
	autoscaler, err := getExistingAutoscaler(deploymentRequest.Application, deploymentRequest.Namespace, k8sClient)

	if err != nil {
		return nil, fmt.Errorf("Unable to get existing autoscaler: %s", err)
	}

	autoscalerDef := createOrUpdateAutoscalerDef(appConfig.Replicas.Min, appConfig.Replicas.Max, appConfig.Replicas.CpuThresholdPercentage, autoscaler, deploymentRequest.Application, deploymentRequest.Namespace)
	return createOrUpdateAutoscalerResource(autoscalerDef, deploymentRequest.Namespace, k8sClient)
}

// Returns nil,nil if ingress already exists. No reason to do update, as nothing can change
func createIngress(deploymentRequest NaisDeploymentRequest, clusterSubdomain string, k8sClient kubernetes.Interface) (*v1beta1.Ingress, error) {
	existingIngress, err := getExistingIngress(deploymentRequest.Application, deploymentRequest.Namespace, k8sClient)

	if err != nil {
		return nil, fmt.Errorf("Unable to get existing ingress id: %s", err)
	}

	if existingIngress != nil {
		return nil, nil // we have done nothing
	}

	ingressDef := createIngressDef(clusterSubdomain, deploymentRequest.Application, deploymentRequest.Namespace)
	return createIngressResource(ingressDef, deploymentRequest.Namespace, k8sClient)
}

func createService(deploymentRequest NaisDeploymentRequest, k8sClient kubernetes.Interface) (*v1.Service, error) {
	existingService, err := getExistingService(deploymentRequest.Application, deploymentRequest.Namespace, k8sClient)

	if err != nil {
		return nil, fmt.Errorf("Unable to get existing service: %s", err)
	}

	if existingService != nil {
		return nil, nil // we have done nothing
	}

	serviceDef := createServiceDef(deploymentRequest.Application, deploymentRequest.Namespace)
	return createServiceResource(serviceDef, deploymentRequest.Namespace, k8sClient)
}

func createOrUpdateDeployment(deploymentRequest NaisDeploymentRequest, appConfig NaisAppConfig, naisResources []NaisResource, k8sClient kubernetes.Interface) (*v1beta1.Deployment, error) {
	existingDeployment, err := getExistingDeployment(deploymentRequest.Application, deploymentRequest.Namespace, k8sClient)

	if err != nil {
		return nil, fmt.Errorf("Unable to get existing deployment: %s", err)
	}

	deploymentDef := createDeploymentDef(naisResources, appConfig, deploymentRequest, existingDeployment)
	return createOrUpdateDeploymentResource(deploymentDef, deploymentRequest.Namespace, k8sClient)
}

func createOrUpdateSecret(deploymentRequest NaisDeploymentRequest, naisResources []NaisResource, k8sClient kubernetes.Interface) (*v1.Secret, error) {
	existingSecret, err := getExistingSecret(deploymentRequest.Application, deploymentRequest.Namespace, k8sClient)

	if err != nil {
		return nil, fmt.Errorf("Unable to get existing secret: %s", err)
	}

	if secretDef := createSecretDef(naisResources, existingSecret, deploymentRequest.Application, deploymentRequest.Namespace); secretDef != nil {
		return createOrUpdateSecretResource(secretDef, deploymentRequest.Namespace, k8sClient)
	} else {
		return nil, nil
	}
}

func getExistingService(application string, namespace string, k8sClient kubernetes.Interface) (*v1.Service, error) {
	serviceClient := k8sClient.CoreV1().Services(namespace)
	service, err := serviceClient.Get(application)

	switch {
	case err == nil:
		return service, err
	case errors.IsNotFound(err):
		return nil, nil
	default:
		return nil, fmt.Errorf("unexpected error: %s", err)
	}
}

func getExistingSecret(application string, namespace string, k8sClient kubernetes.Interface) (*v1.Secret, error) {
	secretClient := k8sClient.CoreV1().Secrets(namespace)
	secret, err := secretClient.Get(application)
	switch {
	case err == nil:
		return secret, err
	case errors.IsNotFound(err):
		return nil, nil
	default:
		return nil, fmt.Errorf("unexpected error: %s", err)
	}
}

func getExistingDeployment(application string, namespace string, k8sClient kubernetes.Interface) (*v1beta1.Deployment, error) {
	deploymentClient := k8sClient.ExtensionsV1beta1().Deployments(namespace)
	deployment, err := deploymentClient.Get(application)

	switch {
	case err == nil:
		return deployment, err
	case errors.IsNotFound(err):
		return nil, nil
	default:
		return nil, fmt.Errorf("unexpected error: %s", err)
	}
}

func getExistingIngress(application string, namespace string, k8sClient kubernetes.Interface) (*v1beta1.Ingress, error) {
	ingressClient := k8sClient.ExtensionsV1beta1().Ingresses(namespace)
	ingress, err := ingressClient.Get(application)

	switch {
	case err == nil:
		return ingress, err
	case errors.IsNotFound(err):
		return nil, nil
	default:
		return nil, fmt.Errorf("unexpected error: %s", err)
	}
}

func getExistingAutoscaler(application string, namespace string, k8sClient kubernetes.Interface) (*autoscalingv1.HorizontalPodAutoscaler, error) {
	autoscalerClient := k8sClient.AutoscalingV1().HorizontalPodAutoscalers(namespace)
	autoscaler, err := autoscalerClient.Get(application)

	switch {
	case err == nil:
		return autoscaler, err
	case errors.IsNotFound(err):
		return nil, nil
	default:
		return nil, fmt.Errorf("unexpected error: %s", err)
	}
}

func createOrUpdateAutoscalerResource(autoscalerSpec *autoscalingv1.HorizontalPodAutoscaler, namespace string, k8sClient kubernetes.Interface) (*autoscalingv1.HorizontalPodAutoscaler, error) {
	if autoscalerSpec.ObjectMeta.ResourceVersion != "" {
		return k8sClient.AutoscalingV1().HorizontalPodAutoscalers(namespace).Update(autoscalerSpec)
	} else {
		return k8sClient.AutoscalingV1().HorizontalPodAutoscalers(namespace).Create(autoscalerSpec)
	}
}

func createIngressResource(ingressSpec *v1beta1.Ingress, namespace string, k8sClient kubernetes.Interface) (*v1beta1.Ingress, error) {
	return k8sClient.ExtensionsV1beta1().Ingresses(namespace).Create(ingressSpec)
}

func createOrUpdateDeploymentResource(deploymentSpec *v1beta1.Deployment, namespace string, k8sClient kubernetes.Interface) (*v1beta1.Deployment, error) {
	if deploymentSpec.ObjectMeta.ResourceVersion != "" {
		return k8sClient.ExtensionsV1beta1().Deployments(namespace).Update(deploymentSpec)
	} else {
		return k8sClient.ExtensionsV1beta1().Deployments(namespace).Create(deploymentSpec)
	}
}

func createServiceResource(serviceSpec *v1.Service, namespace string, k8sClient kubernetes.Interface) (*v1.Service, error) {
	return k8sClient.CoreV1().Services(namespace).Create(serviceSpec)
}

func createOrUpdateSecretResource(secretSpec *v1.Secret, namespace string, k8sClient kubernetes.Interface) (*v1.Secret, error) {
	if secretSpec.ObjectMeta.ResourceVersion != "" {
		return k8sClient.CoreV1().Secrets(namespace).Update(secretSpec)
	} else {
		return k8sClient.CoreV1().Secrets(namespace).Create(secretSpec)
	}
}

func int32p(i int32) *int32 {
	return &i
}<|MERGE_RESOLUTION|>--- conflicted
+++ resolved
@@ -62,14 +62,13 @@
 	return resource.name + "_" + key
 }
 
-<<<<<<< HEAD
 func ResourceEnvironmentVariableName(resource NaisResource, key string) string {
 	return strings.ToUpper(ResourceVariableName(resource, key))
-=======
+}
+
 func validLabelName(str string) string {
 	tmpStr := strings.Replace(str, "_", "-", -1)
 	return strings.ToLower(tmpStr)
->>>>>>> 2aafcee5
 }
 
 // Creates a Kubernetes Deployment object
