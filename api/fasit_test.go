--- conflicted
+++ resolved
@@ -7,11 +7,8 @@
 	"gopkg.in/h2non/gock.v1"
 	"strings"
 	"testing"
-<<<<<<< HEAD
+	"io/ioutil"
 	"fmt"
-=======
-	"io/ioutil"
->>>>>>> 763f83aa
 )
 
 func TestGettingResource(t *testing.T) {
@@ -34,13 +31,9 @@
 		MatchParam("zone", zone).
 		Reply(200).File("testdata/fasitResponse.json")
 
-<<<<<<< HEAD
-	resource, appError := fasit.getResource(ResourceRequest{alias, resourceType}, environment, application, zone)
-=======
 	resource, err := fasit.getScopedResource(ResourceRequest{alias, resourceType}, environment, application, zone)
->>>>>>> 763f83aa
-
-	assert.Nil(t, appError)
+
+	assert.NoError(t, err)
 	assert.Equal(t, alias, resource.name)
 	assert.Equal(t, resourceType, resource.resourceType)
 	assert.Equal(t, "jdbc:oracle:thin:@//a01dbfl030.adeo.no:1521/basta", resource.properties["url"])
@@ -159,39 +152,8 @@
 }
 func (s StubFasit) createResource(resource ExposedResource, environment, application, zone string) (int, error) {
 	fmt.Println("StubCreateResource called")
-
 	return 4242, nil
 }
-func TestCreateOrUpdateFasitResources(t *testing.T) {
-
-	alias := "alias1"
-	resourceType := "RestService"
-	environment := "environment"
-	application := "application"
-	zone := "zone"
-
-	exposedResource := ExposedResource{
-		Alias:        alias,
-		ResourceType: resourceType,
-		Path:         "",
-	}
-	exposedResources := []ExposedResource{exposedResource}
-
-<<<<<<< HEAD
-	stubFasit := StubFasit{FasitClient{"https://fasit.local", "", ""}}
-
-	t.Run("A resource is created when resource ID isn't found in Fasit", func(t *testing.T) {
-		resourceIds, err := stubFasit.createOrUpdateFasitResources(exposedResources, "", environment, application, zone)
-		assert.NoError(t, err)
-		assert.Equal(t, []int{4242}, resourceIds)
-	})
-}
-func TestGetResourceId(t *testing.T) {
-	naisResources := []NaisResource{{id: 1}, {id: 2},}
-	resourceIds := getResourceIds(naisResources)
-	assert.Equal(t, []int{1, 2}, resourceIds)
-}
-=======
 func TestGetLoadBalancerConfig(t *testing.T) {
 
 	environment := "environment"
@@ -217,8 +179,35 @@
 	})
 
 }
-
->>>>>>> 763f83aa
+func TestGetResourceId(t *testing.T) {
+	naisResources := []NaisResource{{id: 1}, {id: 2},}
+	resourceIds := getResourceIds(naisResources)
+	assert.Equal(t, []int{1, 2}, resourceIds)
+}
+func TestCreateOrUpdateFasitResources(t *testing.T) {
+
+	alias := "alias1"
+	resourceType := "RestService"
+	environment := "environment"
+	application := "application"
+	zone := "zone"
+
+	exposedResource := ExposedResource{
+		Alias:        alias,
+		ResourceType: resourceType,
+		Path:         "",
+	}
+	exposedResources := []ExposedResource{exposedResource}
+
+	stubFasit := StubFasit{FasitClient{"https://fasit.local", "", ""}}
+
+	t.Run("A resource is created when resource ID isn't found in Fasit", func(t *testing.T) {
+		resourceIds, err := stubFasit.createOrUpdateFasitResources(exposedResources, "", environment, application, zone)
+		assert.NoError(t, err)
+		assert.Equal(t, []int{4242}, resourceIds)
+	})
+}
+
 func TestResourceError(t *testing.T) {
 	defer gock.Off()
 	gock.New("https://fasit.local").
@@ -226,9 +215,10 @@
 		Reply(404).BodyString("not found")
 
 	resource, err := fetchFasitResources("https://fasit.local", NaisDeploymentRequest{Application: "app", Environment: "env", Version: "123"}, NaisAppConfig{FasitResources: FasitResources{Used: []UsedResource{{Alias: "resourcealias", ResourceType: "baseurl"}}}})
+
 	assert.Error(t, err)
 	assert.Empty(t, resource)
-	assert.True(t, strings.Contains(err.Error(), "Failed to get resource: Resource not found in Fasit"))
+	assert.True(t, strings.Contains(err.Error(), "not found (404)"))
 }
 
 func TestUpdateFasit(t *testing.T) {
@@ -313,6 +303,7 @@
 	})
 }
 func TestGettingListOfResources(t *testing.T) {
+
 	alias := "alias1"
 	alias2 := "alias2"
 	alias3 := "alias3"
@@ -390,13 +381,9 @@
 		MatchParam("alias", "alias").
 		Reply(200).File("testdata/fasitResponse-arbitrary-keys.json")
 
-<<<<<<< HEAD
-	resource, appError := fasit.getResource(ResourceRequest{"alias", "DataSource"}, "dev", "app", "zone")
-=======
 	resource, err := fasit.getScopedResource(ResourceRequest{"alias", "DataSource"}, "dev", "app", "zone")
->>>>>>> 763f83aa
-
-	assert.Nil(t, appError)
+
+	assert.NoError(t, err)
 
 	assert.Equal(t, "1", resource.properties["a"])
 	assert.Equal(t, "2", resource.properties["b"])
@@ -417,13 +404,9 @@
 		HeaderPresent("Authorization").
 		Reply(200).BodyString("hemmelig")
 
-<<<<<<< HEAD
-	resource, appError := fasit.getResource(ResourceRequest{"aliaset", "DataSource"}, "dev", "app", "zone")
-=======
 	resource, err := fasit.getScopedResource(ResourceRequest{"aliaset", "DataSource"}, "dev", "app", "zone")
->>>>>>> 763f83aa
-
-	assert.Nil(t, appError)
+
+	assert.NoError(t, err)
 
 	assert.Equal(t, "1", resource.properties["a"])
 	assert.Equal(t, "hemmelig", resource.secret["password"])
@@ -443,13 +426,9 @@
 			Get("/api/v2/resources/3024713/file/keystore").
 			Reply(200).Body(bytes.NewReader([]byte("Some binary format")))
 
-<<<<<<< HEAD
-		resource, appError := fasit.getResource(ResourceRequest{"alias", "Certificate"}, "dev", "app", "zone")
-=======
 		resource, err := fasit.getScopedResource(ResourceRequest{"alias", "Certificate"}, "dev", "app", "zone")
->>>>>>> 763f83aa
-
-		assert.Nil(t, appError)
+
+		assert.NoError(t, err)
 
 		assert.Equal(t, "Some binary format", string(resource.certificates["srvvarseloppgave_cert_keystore"]))
 
@@ -464,13 +443,9 @@
 			Reply(200).File("testdata/fasitFilesNoCertifcateResponse.json").
 			Done()
 
-<<<<<<< HEAD
-		resource, appError := fasit.getResource(ResourceRequest{"alias", "Certificate"}, "dev", "app", "zone")
-=======
 		resource, err := fasit.getScopedResource(ResourceRequest{"alias", "Certificate"}, "dev", "app", "zone")
->>>>>>> 763f83aa
-
-		assert.Nil(t, appError)
+
+		assert.NoError(t, err)
 
 		assert.Equal(t, 0, len(resource.certificates))
 
