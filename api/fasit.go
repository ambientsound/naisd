package api

import (
	"encoding/json"
	"fmt"
	"github.com/Jeffail/gabs"
	"github.com/golang/glog"
	"github.com/prometheus/client_golang/prometheus"
	"io/ioutil"
	"net/http"
	"strconv"
	"bytes"
	"strings"
<<<<<<< HEAD
	"encoding/json"
	"github.com/golang/glog"
	"regexp"
=======
>>>>>>> 2f90b129
)

func init() {
	prometheus.MustRegister(httpReqsCounter)
}

<<<<<<< HEAD
type ResourcePayload struct {
	Alias      string
	Properties Properties
	Scope      Scope
	Type       string
}

type ApplicationInstancePayload struct {
	Application      string
	Environment      string
	Version          string
	ExposedResources []int
	UsedResources    []int
}

=======
>>>>>>> 2f90b129
type FasitClient struct {
	FasitUrl string
	Username string
	Password string
}
type FasitClientAdapter interface {
	getScopedResource(resourcesRequest ResourceRequest, environment, application, zone string) (NaisResource, AppError)
	createResource(resource ExposedResource, environment, application, zone, hostname string) (int, error)
	updateResource(existingResourceId int, resource ExposedResource, environment, application, zone, hostname string) (int, error)
	GetFasitEnvironment(environmentName string) error
	GetFasitApplication(application string) error
	GetScopedResources(resourcesRequests []ResourceRequest, environment string, application string, zone string) (resources []NaisResource, err error)
	getLoadBalancerConfig(application string, environment string) (*NaisResource, error)
	createApplicationInstance(deploymentRequest NaisDeploymentRequest, fasitEnvironment string, exposedResourceIds, usedResourceIds []int) error
}

type Properties struct {
	Url         string
	EndpointUrl string
	WsdlUrl     string
	Username    string
	Description string
}

type Scope struct {
	Environment string
	Zone        string
}

type Password struct {
	Ref string
}

type FasitResource struct {
	Alias        string
	ResourceType string `json:"type"`
	Properties   map[string]string
	Secrets      map[string]map[string]string
	Certificates map[string]interface{} `json:"files"`
}

type ResourceRequest struct {
	Alias        string
	ResourceType string
}

type NaisResource struct {
	id           int
	name         string
	resourceType string
	properties   map[string]string
	secret       map[string]string
	certificates map[string][]byte
	ingresses    map[string]string
}

func (fasit FasitClient) GetScopedResources(resourcesRequests []ResourceRequest, environment string, application string, zone string) (resources []NaisResource, err error) {
	for _, request := range resourcesRequests {
		resource, appErr := fasit.getScopedResource(request, environment, application, zone)
		if appErr != nil {
			return []NaisResource{}, appErr
		}
		resources = append(resources, resource)
	}
	return resources, nil
}

func (fasit FasitClient) createApplicationInstance(deploymentRequest NaisDeploymentRequest, fasitEnvironment string, exposedResourceIds, usedResourceIds []int) error {
	fasitPath := fasit.FasitUrl + "/api/v2/applicationinstances/"

	payload, err := json.Marshal(buildApplicationInstancePayload(deploymentRequest, fasitEnvironment, exposedResourceIds, usedResourceIds))
	if err != nil {
		errorCounter.WithLabelValues("create_request").Inc()
		return fmt.Errorf("Unable to create payload (%s)", err)
	}

	req, err := http.NewRequest("POST", fasitPath, bytes.NewBuffer(payload))

	_, appErr := fasit.doRequest(req)
	if appErr != nil {
		return appErr
	}
	return nil
}

func (fasit FasitClient) getLoadBalancerConfig(application string, environment string) (*NaisResource, error) {
	req, err := fasit.buildRequest("GET", "/api/v2/resources", map[string]string{
		"environment": environment,
		"application": application,
		"type":        "LoadBalancerConfig",
	})

	body, appErr := fasit.doRequest(req)
	if appErr != nil {
		return nil, err
	}

	ingresses, err := parseLoadBalancerConfig(body)
	if err != nil {
		return nil, err
	}

	if len(ingresses) == 0 {
		return nil, nil
	}

	//todo UGh...
	return &NaisResource{
		name:         "",
		properties:   nil,
		resourceType: "LoadBalancerConfig",
		certificates: nil,
		secret:       nil,
		ingresses:    ingresses,
	}, nil

}

func CreateOrUpdateFasitResources(fasit FasitClientAdapter, resources []ExposedResource, hostname, fasitEnvironment, application, zone string) ([]int, error) {
	var exposedResourceIds []int

	for _, resource := range resources {
		var request = ResourceRequest{Alias: resource.Alias, ResourceType: resource.ResourceType}
		existingResource, appError := fasit.getScopedResource(request, fasitEnvironment, application, zone)

		if appError != nil {
			if appError.Code() == 404 {
				// Create new resource if none was found
				createdResourceId, err := fasit.createResource(resource, fasitEnvironment, application, zone, hostname)
				if err != nil {
					return nil, fmt.Errorf("Failed creating resource: %s of type %s with path %s. (%s)", resource.Alias, resource.ResourceType, resource.Path, err)
				}
				exposedResourceIds = append(exposedResourceIds, createdResourceId)
			} else {
				// Failed contacting Fasit
				return nil, appError
			}

		} else {
			// Updating Fasit resource
			updatedResourceId, err := fasit.updateResource(existingResource.id, resource, fasitEnvironment, application, zone, hostname)
			if err != nil {
				return nil, fmt.Errorf("Failed updating resource: %s of type %s with path %s. (%s)", resource.Alias, resource.ResourceType, resource.Path, err)
			}
			exposedResourceIds = append(exposedResourceIds, updatedResourceId)

		}
	}
	return exposedResourceIds, nil
}

func getResourceIds(usedResources []NaisResource) (usedResourceIds []int) {
	for _, resource := range usedResources {
		usedResourceIds = append(usedResourceIds, resource.id)
	}
	return usedResourceIds
}

func fetchFasitResources(fasit FasitClientAdapter, deploymentRequest NaisDeploymentRequest, appConfig NaisAppConfig) (naisresources []NaisResource, err error) {
	var resourceRequests []ResourceRequest
	for _, resource := range appConfig.FasitResources.Used {
		resourceRequests = append(resourceRequests, ResourceRequest{Alias: resource.Alias, ResourceType: resource.ResourceType})
	}

	naisresources, err = fasit.GetScopedResources(resourceRequests, deploymentRequest.Environment, deploymentRequest.Application, deploymentRequest.Zone)
	if err != nil {
		return naisresources, err
	}

	if lbResource, e := fasit.getLoadBalancerConfig(deploymentRequest.Application, deploymentRequest.Environment); e == nil {
		if lbResource != nil {
			naisresources = append(naisresources, *lbResource)
		}
	} else {
		glog.Warning("failed getting loadbalancer config for application %s in environment %s: %s ", deploymentRequest.Application, deploymentRequest.Environment, e)
	}

	return naisresources, nil

}

// Updates Fasit with information
func updateFasit(fasit FasitClientAdapter, deploymentRequest NaisDeploymentRequest, usedResources []NaisResource, appConfig NaisAppConfig, hostname, fasitEnvironment string) error {

	usedResourceIds := getResourceIds(usedResources)
	var exposedResourceIds []int
	var err error

	if len(appConfig.FasitResources.Exposed) > 0 {
		if len(hostname) == 0 {
			return fmt.Errorf("Unable to create resources when no ingress nor loadbalancer is specified.")
		}
		exposedResourceIds, err = CreateOrUpdateFasitResources(fasit, appConfig.FasitResources.Exposed, hostname, fasitEnvironment, deploymentRequest.Application, deploymentRequest.Zone)
		if err != nil {
			return err
		}
	}

	glog.Infof("exposed: %s\nused: %s", exposedResourceIds, usedResourceIds)

	if err := fasit.createApplicationInstance(deploymentRequest, fasitEnvironment, exposedResourceIds, usedResourceIds); err != nil {
		return err
	}

	return nil
}

func (fasit FasitClient) doRequest(r *http.Request) ([]byte, AppError) {
	requestCounter.With(nil).Inc()

	client := &http.Client{}
	resp, err := client.Do(r)

	if err != nil {
		errorCounter.WithLabelValues("contact_fasit").Inc()
		return []byte{}, appError{err, "Error contacting fasit", http.StatusInternalServerError}
	}
	defer resp.Body.Close()

	body, err := ioutil.ReadAll(resp.Body)
	if err != nil {
		errorCounter.WithLabelValues("read_body").Inc()
		return []byte{}, appError{err, "Could not read body", http.StatusInternalServerError}
	}

	httpReqsCounter.WithLabelValues(strconv.Itoa(resp.StatusCode), "GET").Inc()
	if resp.StatusCode == 404 {
		errorCounter.WithLabelValues("error_fasit").Inc()
		return []byte{}, appError{err, "Resource not found in Fasit", http.StatusNotFound}
	}

	httpReqsCounter.WithLabelValues(strconv.Itoa(resp.StatusCode), "GET").Inc()
	if resp.StatusCode > 299 {
		errorCounter.WithLabelValues("error_fasit").Inc()
		return []byte{}, appError{err, "Error contacting Fasit)", resp.StatusCode}
	}

	return body, nil

}
func (fasit FasitClient) getScopedResource(resourcesRequest ResourceRequest, fasitEnvironment, application, zone string) (NaisResource, AppError) {
	req, err := fasit.buildRequest("GET", "/api/v2/scopedresource", map[string]string{
		"alias":       resourcesRequest.Alias,
		"type":        resourcesRequest.ResourceType,
		"environment": fasitEnvironment,
		"application": application,
		"zone":        zone,
	})

	if err != nil {
		return NaisResource{}, appError{err, "unable to create request", 500}
	}

	body, appErr := fasit.doRequest(req)
	if appErr != nil {
		return NaisResource{}, appErr
	}

	var fasitResource FasitResource

	err = json.Unmarshal(body, &fasitResource)
	if err != nil {
		errorCounter.WithLabelValues("unmarshal_body").Inc()
		return NaisResource{}, appError{err, "Could not unmarshal body", 500}
	}

	resource, err := fasit.mapToNaisResource(fasitResource)
	if err != nil {
		return NaisResource{}, appError{err, "Unable to map response to Nais resource", 500}
	}
	return resource, nil
}

func (fasit FasitClient) createResource(resource ExposedResource, fasitEnvironment, application, zone, hostname string) (int, error) {
	payload, err := json.Marshal(buildResourcePayload(resource, fasitEnvironment, zone, hostname))
	if err != nil {
		errorCounter.WithLabelValues("create_request").Inc()
		return 0, fmt.Errorf("Unable to create payload (%s)", err)
	}

	req, err := http.NewRequest("POST", fasit.FasitUrl+"/api/v2/resources/", bytes.NewBuffer(payload))
	if err != nil {
		errorCounter.WithLabelValues("create_request").Inc()
		return 0, fmt.Errorf("Unable to create request: %s", err)
	}

	client := &http.Client{}
	resp, err := client.Do(req)
	if err != nil {
		errorCounter.WithLabelValues("create_request").Inc()
		return 0, fmt.Errorf("Unable to contact Fasit: %s", err)
	}

	defer resp.Body.Close()

	body, err := ioutil.ReadAll(resp.Body)

	httpReqsCounter.WithLabelValues(strconv.Itoa(resp.StatusCode), "POST").Inc()
	if resp.StatusCode > 299 {
		errorCounter.WithLabelValues("error_fasit").Inc()
		return 0, fmt.Errorf("Fasit returned: %s (%s)", body, strconv.Itoa(resp.StatusCode))
	}

	type CreatedResource struct {
		Id int
	}
	createdResource := new(CreatedResource)
	if err := json.Unmarshal(body, &createdResource); err != nil {
		errorCounter.WithLabelValues("read_body").Inc()
		return 0, fmt.Errorf("Could not read response: %s", err)
	}

	return createdResource.Id, nil
}
func (fasit FasitClient) updateResource(existingResourceId int, resource ExposedResource, fasitEnvironment, application, zone, hostname string) (int, error) {
	requestCounter.With(nil).Inc()

	payload, err := json.Marshal(buildResourcePayload(resource, fasitEnvironment, zone, hostname))
	if err != nil {
		errorCounter.WithLabelValues("create_request").Inc()
		return 0, fmt.Errorf("Unable to create payload (%s)", err)
	}

	req, err := http.NewRequest("PUT", fasit.FasitUrl+"/api/v2/resources/"+fmt.Sprint(existingResourceId), bytes.NewBuffer(payload))
	if err != nil {
		errorCounter.WithLabelValues("create_request").Inc()
		return 0, fmt.Errorf("Unable to create request: %s", err)
	}

	client := &http.Client{}
	resp, err := client.Do(req)
	if err != nil {
		errorCounter.WithLabelValues("create_request").Inc()
		return 0, fmt.Errorf("Unable to contact Fasit: %s", err)
	}
	defer resp.Body.Close()

	body, err := ioutil.ReadAll(resp.Body)

	httpReqsCounter.WithLabelValues(strconv.Itoa(resp.StatusCode), "POST").Inc()
	if resp.StatusCode > 299 {
		errorCounter.WithLabelValues("error_fasit").Inc()
		return 0, fmt.Errorf("Fasit returned: %s (%s)", body, strconv.Itoa(resp.StatusCode))
	}

	type CreatedResource struct {
		Id int
	}
	createdResource := new(CreatedResource)
	if err := json.Unmarshal(body, &createdResource); err != nil {
		errorCounter.WithLabelValues("read_body").Inc()
		return 0, fmt.Errorf("Could not read response: %s", err)
	}

	return createdResource.Id, nil
}

func (fasit FasitClient) GetFasitEnvironment(environmentName string) error {
	requestCounter.With(nil).Inc()
	req, err := http.NewRequest("GET", fasit.FasitUrl+"/api/v2/environments/"+environmentName, nil)
	if err != nil {
		return fmt.Errorf("Could not create request: %s", err)
	}

	client := &http.Client{}
	resp, err := client.Do(req)
	if err != nil {
		errorCounter.WithLabelValues("create_request").Inc()
		return fmt.Errorf("Unable to contact Fasit: %s", err)
	}
	defer resp.Body.Close()

	if err != nil {
		return fmt.Errorf("Error contacting Fasit: %s", err)
	}

	if resp.StatusCode == 200 {
		return nil
	}
	return fmt.Errorf("Could not find environment %s in Fasit", environmentName)
}

func (fasit FasitClient) GetFasitApplication(application string) (error) {
	requestCounter.With(nil).Inc()
	req, err := http.NewRequest("GET", fasit.FasitUrl+"/api/v2/applications/"+application, nil)
	if err != nil {
		return fmt.Errorf("Could not create request: %s", err)
	}

	client := &http.Client{}
	resp, err := client.Do(req)
	if err != nil {
		errorCounter.WithLabelValues("create_request").Inc()
		return fmt.Errorf("Unable to contact Fasit: %s", err)
	}
	defer resp.Body.Close()

	if err != nil {
		return fmt.Errorf("Error contacting Fasit: %s", err)
	}

	if resp.StatusCode == 200 {
		return nil
	}
	return fmt.Errorf("Could not find application %s in Fasit", application)
}

func (fasit FasitClient) mapToNaisResource(fasitResource FasitResource) (resource NaisResource, err error) {
	resource.name = fasitResource.Alias
	resource.resourceType = fasitResource.ResourceType
	resource.properties = fasitResource.Properties

	if len(fasitResource.Secrets) > 0 {
		secret, err := resolveSecret(fasitResource.Secrets, fasit.Username, fasit.Password)
		if err != nil {
			errorCounter.WithLabelValues("resolve_secret").Inc()
			return NaisResource{}, fmt.Errorf("Unable to resolve secret: %s", err)
		}
		resource.secret = secret
	}

	if fasitResource.ResourceType == "certificate" && len(fasitResource.Certificates) > 0 {
		files, err := resolveCertificates(fasitResource.Certificates, fasitResource.Alias)

		if err != nil {
			errorCounter.WithLabelValues("resolve_file").Inc()
			return NaisResource{}, fmt.Errorf("unable to resolve Certificates: %s", err)
		}

		resource.certificates = files

	} else if fasitResource.ResourceType == "applicationproperties" {
		for _, prop := range strings.Split(fasitResource.Properties["applicationProperties"], "\r\n") {
			parts := strings.SplitN(prop, "=", 2)
			resource.properties[parts[0]] = parts[1]
		}
		delete(resource.properties, "applicationProperties")
	}

	return resource, nil
}
func resolveCertificates(files map[string]interface{}, resourceName string) (map[string][]byte, error) {
	fileContent := make(map[string][]byte)

	fileName, fileUrl, err := parseFilesObject(files)
	if err != nil {
		return fileContent, err
	}

	response, err := http.Get(fileUrl)
	if err != nil {
		errorCounter.WithLabelValues("contact_fasit").Inc()
		return fileContent, fmt.Errorf("error contacting fasit when resolving file: %s", err)
	}
	defer response.Body.Close()

	bodyBytes, err := ioutil.ReadAll(response.Body)
	if err != nil {
		errorCounter.WithLabelValues("contact_fasit").Inc()
		return fileContent, fmt.Errorf("error downloading file: %s", err)
	}

	fileContent[resourceName+"_"+fileName] = bodyBytes
	return fileContent, nil

}

func parseLoadBalancerConfig(config []byte) (map[string]string, error) {
	json, err := gabs.ParseJSON(config)
	if err != nil {
		errorCounter.WithLabelValues("error_fasit").Inc()
		return nil, fmt.Errorf("Error parsing load balancer config: %s ", config)
	}

	ingresses := make(map[string]string)
	lbConfigs, _ := json.Children()
	if len(lbConfigs) == 0 {
		return nil, nil
	}

	for _, lbConfig := range lbConfigs {
		host, found := lbConfig.Path("properties.url").Data().(string)
		if !found {
			glog.Warning("no host found for loadbalancer config: %s", lbConfig)
			continue
		}
		path, _ := lbConfig.Path("properties.contextRoots").Data().(string)
		ingresses[host] = path
	}

	if len(ingresses) == 0 {
		errorCounter.WithLabelValues("error_fasit").Inc()
		return nil, fmt.Errorf("no loadbalancer config found for: %s", config)
	}
	return ingresses, nil
}

func parseFilesObject(files map[string]interface{}) (fileName string, fileUrl string, e error) {
	json, err := gabs.Consume(files)
	if err != nil {
		errorCounter.WithLabelValues("error_fasit").Inc()
		return "", "", fmt.Errorf("Error parsing fasit json: %s ", files)
	}

	fileName, fileNameFound := json.Path("keystore.filename").Data().(string)
	if !fileNameFound {
		errorCounter.WithLabelValues("error_fasit").Inc()
		return "", "", fmt.Errorf("Error parsing fasit json. Filename not found: %s ", files)
	}

	fileUrl, fileUrlfound := json.Path("keystore.ref").Data().(string)
	if !fileUrlfound {
		errorCounter.WithLabelValues("error_fasit").Inc()
		return "", "", fmt.Errorf("Error parsing fasit json. Fileurl not found: %s ", files)
	}

	return fileName, fileUrl, nil
}

func resolveSecret(secrets map[string]map[string]string, username string, password string) (map[string]string, error) {

	req, err := http.NewRequest("GET", secrets[getFirstKey(secrets)]["ref"], nil)

	if err != nil {
		return map[string]string{}, err
	}

	req.SetBasicAuth(username, password)

	client := &http.Client{}
	resp, err := client.Do(req)
	if err != nil {
		errorCounter.WithLabelValues("contact_fasit").Inc()
		return map[string]string{}, fmt.Errorf("Error contacting fasit when resolving secret: %s", err)
	}

	httpReqsCounter.WithLabelValues(strconv.Itoa(resp.StatusCode), "GET").Inc()
	if resp.StatusCode > 299 {
		errorCounter.WithLabelValues("error_fasit").Inc()
		return map[string]string{}, fmt.Errorf("Fasit gave errormessage when resolving secret: %s" + strconv.Itoa(resp.StatusCode))
	}

	defer resp.Body.Close()

	body, err := ioutil.ReadAll(resp.Body)

	return map[string]string{"password": string(body)}, nil
}

func getFirstKey(m map[string]map[string]string) string {
	if len(m) > 0 {
		for key := range m {
			return key
		}
	}
	return ""
}

func (fasit FasitClient) buildRequest(method, path string, queryParams map[string]string) (*http.Request, error) {
	req, err := http.NewRequest(method, fasit.FasitUrl+path, nil)

	if err != nil {
		errorCounter.WithLabelValues("create_request").Inc()
		return nil, fmt.Errorf("could not create request: %s", err)
	}

	q := req.URL.Query()

	for k, v := range queryParams {
		q.Add(k, v)
	}
	req.URL.RawQuery = q.Encode()
	return req, nil
}

func (fasit FasitClient) environmentNameFromNamespaceBuilder(namespace, clustername string) string {
	re := regexp.MustCompile(`^[utqp][0-9]*$`)

	if namespace == "default" {
		return clustername
	} else if !re.MatchString(namespace) {
		return namespace + "-" + clustername
	}
	return namespace
}

func generateScope(resource ExposedResource, environment, zone string) Scope {
	if resource.AllZones {
		return Scope{
			Environment: environment,
		}
	}
	return Scope{
		Environment: environment,
		Zone:        zone,
	}
}
func buildApplicationInstancePayload(deploymentRequest NaisDeploymentRequest, fasitEnvironment string, exposedResourceIds, usedResourceIds []int) ApplicationInstancePayload {
	return ApplicationInstancePayload{
		Application:      deploymentRequest.Application,
		Environment:      fasitEnvironment,
		Version:          deploymentRequest.Version,
		ExposedResources: exposedResourceIds,
		UsedResources:    usedResourceIds,
	}
}

func buildResourcePayload(resource ExposedResource, fasitEnvironment, zone, hostname string) ResourcePayload {
	switch resource.ResourceType {
	// Reference of valid resources in Fasit
	// ['DataSource', 'MSSQLDataSource', 'DB2DataSource', 'LDAP', 'BaseUrl', 'Credential', 'Certificate', 'OpenAm', 'Cics', 'RoleMapping', 'QueueManager', 'WebserviceEndpoint', 'RestService', 'WebserviceGateway', 'EJB', 'Datapower', 'EmailAddress', 'SMTPServer', 'Queue', 'Topic', 'DeploymentManager', 'ApplicationProperties', 'MemoryParameters', 'LoadBalancer', 'LoadBalancerConfig', 'FileLibrary', 'Channel
	case "RestService":
		return ResourcePayload{
			Type:  resource.ResourceType,
			Alias: resource.Alias,
			Properties: Properties{
				Url:         "https://" + hostname + resource.Path,
				Description: resource.Description,
			},
			Scope: generateScope(resource, fasitEnvironment, zone),
		}
	case "WebserviceEndpoint":

		return ResourcePayload{
			Type:  resource.ResourceType,
			Alias: resource.Alias,
			Properties: Properties{
				EndpointUrl: "https://" + hostname + resource.Path,
				WsdlUrl:     fmt.Sprintf("http://maven.adeo.no/nexus/service/local/artifact/maven/redirect?r=m2internal&g=%s&a=%s&v=%s&e=zip", resource.WsdlGroupId, resource.WsdlArtifactId, resource.WsdlVersion),
				Description: resource.Description,
			},
			Scope: generateScope(resource, fasitEnvironment, zone),
		}
	default:
		return ResourcePayload{}
	}
}

var httpReqsCounter = prometheus.NewCounterVec(
	prometheus.CounterOpts{
		Subsystem: "fasitAdapter",
		Name:      "http_requests_total",
		Help:      "How many HTTP requests processed, partitioned by status code and HTTP method.",
	},
	[]string{"code", "method"})

var requestCounter = prometheus.NewCounterVec(
	prometheus.CounterOpts{
		Subsystem: "fasit",
		Name:      "requests",
		Help:      "Incoming requests to fasitadapter",
	},
	[]string{})

var errorCounter = prometheus.NewCounterVec(
	prometheus.CounterOpts{
		Subsystem: "fasit",
		Name:      "errors",
		Help:      "Errors occurred in fasitadapter",
	},
	[]string{"type"})<|MERGE_RESOLUTION|>--- conflicted
+++ resolved
@@ -11,19 +11,13 @@
 	"strconv"
 	"bytes"
 	"strings"
-<<<<<<< HEAD
-	"encoding/json"
-	"github.com/golang/glog"
 	"regexp"
-=======
->>>>>>> 2f90b129
 )
 
 func init() {
 	prometheus.MustRegister(httpReqsCounter)
 }
 
-<<<<<<< HEAD
 type ResourcePayload struct {
 	Alias      string
 	Properties Properties
@@ -39,8 +33,6 @@
 	UsedResources    []int
 }
 
-=======
->>>>>>> 2f90b129
 type FasitClient struct {
 	FasitUrl string
 	Username string
