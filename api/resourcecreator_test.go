package api

import (
	"github.com/stretchr/testify/assert"
	"k8s.io/client-go/kubernetes/fake"
	"k8s.io/client-go/pkg/api/resource"
	"k8s.io/client-go/pkg/api/v1"
	"k8s.io/client-go/pkg/util/intstr"
	"strings"
	"testing"
)

const (
	appName         = "appname"
	otherAppName    = "otherappname"
	namespace       = "namespace"
	image           = "docker.hub/app"
	port            = 6900
	resourceVersion = "12369"
	version         = "13"
	livenessPath    = "isAlive"
	readinessPath   = "isReady"
	cpuRequest      = "100m"
	cpuLimit        = "200m"
	memoryRequest   = "200Mi"
	memoryLimit     = "400Mi"
	clusterIP       = "1.2.3.4"
)

func newDefaultAppConfig() NaisAppConfig {
	appConfig := NaisAppConfig{
		Image: image,
		Port:  port,
		Healthcheck: Healthcheck{
			Readiness: Probe{
				Path:         readinessPath,
				InitialDelay: 20,
			},
			Liveness: Probe{
				Path:         livenessPath,
				InitialDelay: 20,
			},
		},
		Resources: ResourceRequirements{
			Requests: ResourceList{
				Memory: memoryRequest,
				Cpu:    cpuRequest,
			},
			Limits: ResourceList{
				Memory: memoryLimit,
				Cpu:    cpuLimit,
			},
		},
		Prometheus: PrometheusConfig{
			Path:    "/path",
			Enabled: true,
		},
	}

	return appConfig

}

func TestResourceEnvironmentVariableName(t *testing.T) {
	t.Run("Resource should be underscored and uppercased", func(t *testing.T) {
		resource := NaisResource{
			1,
			"test.resource",
			"type",
			map[string]string{},
			map[string]string{},
			map[string][]byte{},
		}
		assert.Equal(t, "TEST_RESOURCE_KEY", ResourceEnvironmentVariableName(resource, "key"))
	})
}

func TestService(t *testing.T) {
	service := createServiceDef(appName, namespace)
	service.Spec.ClusterIP = clusterIP
	clientset := fake.NewSimpleClientset(service)

	t.Run("Fetching nonexistant service yields nil and no error", func(t *testing.T) {
		nonExistantService, err := getExistingService("nonexisting", namespace, clientset)
		assert.NoError(t, err)
		assert.Nil(t, nonExistantService)
	})

	t.Run("Fetching an existing service yields service and no error", func(t *testing.T) {
		existingService, err := getExistingService(appName, namespace, clientset)
		assert.NoError(t, err)
		assert.Equal(t, service, existingService)
	})

	t.Run("when no service exists, a new one is created", func(t *testing.T) {
		service, err := createService(NaisDeploymentRequest{Namespace: namespace, Application: otherAppName, Version: version}, clientset)

		assert.NoError(t, err)
		assert.Equal(t, otherAppName, service.ObjectMeta.Name)
		assert.Equal(t, DefaultPortName, service.Spec.Ports[0].TargetPort.StrVal)
		assert.Equal(t, map[string]string{"app": otherAppName}, service.Spec.Selector)
	})
	t.Run("when service exists, nothing happens", func(t *testing.T) {
		nilValue, err := createService(NaisDeploymentRequest{Namespace: namespace, Application: appName, Version: version}, clientset)
		assert.NoError(t, err)
		assert.Nil(t, nilValue)
	})
}

func TestDeployment(t *testing.T) {
	newVersion := "14"
	resource1Name := "r1"
	resource1Type := "db"
	resource1Key := "key1"
	resource1Value := "value1"
	secret1Key := "password"
	secret1Value := "secret"
	cert1Key := "cert1key"
	cert1Value := []byte("cert1Value")

	resource2Name := "r2"
	resource2Type := "db"
	resource2Key := "key2"
	resource2Value := "value2"
	secret2Key := "password"
	secret2Value := "anothersecret"
	cert2Key := "cert2key"
	cert2Value := []byte("cert2Value")

	invalidlyNamedResourceNameDot := "dots.are.not.allowed"
	invalidlyNamedResourceTypeDot := "restservice"
	invalidlyNamedResourceKeyDot := "key"
	invalidlyNamedResourceValueDot := "value"
	invalidlyNamedResourceSecretKeyDot := "secretkey"
	invalidlyNamedResourceSecretValueDot := "secretvalue"

	invalidlyNamedResourceNameColon := "colon:are:not:allowed"
	invalidlyNamedResourceTypeColon := "restservice"
	invalidlyNamedResourceKeyColon := "key"
	invalidlyNamedResourceValueColon := "value"
	invalidlyNamedResourceSecretKeyColon := "secretkey"
	invalidlyNamedResourceSecretValueColon := "secretvalue"

	naisResources := []NaisResource{
		{
			1,
			resource1Name,
			resource1Type,
			map[string]string{resource1Key: resource1Value},
			map[string]string{secret1Key: secret1Value},
			map[string][]byte{cert1Key: cert1Value},
		},
		{
			1,
			resource2Name,
			resource2Type,
			map[string]string{resource2Key: resource2Value},
			map[string]string{secret2Key: secret2Value},
			map[string][]byte{cert2Key: cert2Value},
		},
		{
<<<<<<< HEAD
			1,
=======
			"resource3",
			"applicationproperties",
			map[string]string{
				"key1": "value1",
			},
			map[string]string{},
			nil,
		},
		{
			"resource4",
			"applicationproperties",
			map[string]string{
				"key2.Property": "dc=preprod,dc=local",
			},
			map[string]string{},
			nil,
		},
		{
>>>>>>> af50e3b0
			invalidlyNamedResourceNameDot,
			invalidlyNamedResourceTypeDot,
			map[string]string{invalidlyNamedResourceKeyDot: invalidlyNamedResourceValueDot},
			map[string]string{invalidlyNamedResourceSecretKeyDot: invalidlyNamedResourceSecretValueDot},
			nil,
		},
		{
			1,
			invalidlyNamedResourceNameColon,
			invalidlyNamedResourceTypeColon,
			map[string]string{invalidlyNamedResourceKeyColon: invalidlyNamedResourceValueColon},
			map[string]string{invalidlyNamedResourceSecretKeyColon: invalidlyNamedResourceSecretValueColon},
			nil,
		},
	}

	deployment := createDeploymentDef(naisResources, newDefaultAppConfig(), NaisDeploymentRequest{Namespace: namespace, Application: appName, Version: version}, nil)
	deployment.ObjectMeta.ResourceVersion = resourceVersion

	clientset := fake.NewSimpleClientset(deployment)

	t.Run("Nonexistant deployment yields empty string and no error", func(t *testing.T) {
		nilValue, err := getExistingDeployment("nonexisting", namespace, clientset)
		assert.NoError(t, err)
		assert.Nil(t, nilValue)
	})

	t.Run("Existing deployment yields def and no error", func(t *testing.T) {
		id, err := getExistingDeployment(appName, namespace, clientset)
		assert.NoError(t, err)
		assert.Equal(t, resourceVersion, id.ObjectMeta.ResourceVersion)
	})

	t.Run("when no deployment exists, it's created", func(t *testing.T) {
		deployment, err := createOrUpdateDeployment(NaisDeploymentRequest{Namespace: namespace, Application: otherAppName, Version: version}, newDefaultAppConfig(), naisResources, clientset)

		assert.NoError(t, err)
		assert.Equal(t, otherAppName, deployment.Name)
		assert.Equal(t, "", deployment.ObjectMeta.ResourceVersion)
		assert.Equal(t, otherAppName, deployment.Spec.Template.Name)

		containers := deployment.Spec.Template.Spec.Containers
		container := containers[0]
		assert.Equal(t, otherAppName, container.Name)
		assert.Equal(t, image+":"+version, container.Image)
		assert.Equal(t, int32(port), container.Ports[0].ContainerPort)
		assert.Equal(t, DefaultPortName, container.Ports[0].Name)
		assert.Equal(t, livenessPath, container.LivenessProbe.HTTPGet.Path)
		assert.Equal(t, readinessPath, container.ReadinessProbe.HTTPGet.Path)
		assert.Equal(t, intstr.FromString(DefaultPortName), container.ReadinessProbe.HTTPGet.Port)
		assert.Equal(t, intstr.FromString(DefaultPortName), container.LivenessProbe.HTTPGet.Port)
		assert.Equal(t, int32(20), deployment.Spec.Template.Spec.Containers[0].LivenessProbe.InitialDelaySeconds)
		assert.Equal(t, int32(20), deployment.Spec.Template.Spec.Containers[0].ReadinessProbe.InitialDelaySeconds)

		ptr := func(p resource.Quantity) *resource.Quantity {
			return &p
		}
		assert.Equal(t, memoryRequest, ptr(container.Resources.Requests["memory"]).String())
		assert.Equal(t, memoryLimit, ptr(container.Resources.Limits["memory"]).String())
		assert.Equal(t, cpuRequest, ptr(container.Resources.Requests["cpu"]).String())
		assert.Equal(t, cpuLimit, ptr(container.Resources.Limits["cpu"]).String())
		assert.Equal(t, map[string]string{
			"prometheus.io/scrape": "true",
			"prometheus.io/path":   "/path",
			"prometheus.io/port":   "http",
		}, deployment.Spec.Template.Annotations)

		env := container.Env
		assert.Equal(t, 11, len(env))
		assert.Equal(t, "APP_VERSION", env[0].Name)
		assert.Equal(t, version, env[0].Value)

		assert.Equal(t, strings.ToUpper(resource1Name+"_"+resource1Key), env[1].Name)
		assert.Equal(t, "value1", env[1].Value)

		assert.Equal(t, strings.ToUpper(resource1Name+"_"+secret1Key), env[2].Name)
		assert.Equal(t, createSecretRef(otherAppName, secret1Key, resource1Name), env[2].ValueFrom)

		assert.Equal(t, strings.ToUpper(resource2Name+"_"+resource2Key), env[3].Name)
		assert.Equal(t, "value2", env[3].Value)

		assert.Equal(t, strings.ToUpper(resource2Name+"_"+secret2Key), env[4].Name)
		assert.Equal(t, createSecretRef(otherAppName, secret2Key, resource2Name), env[4].ValueFrom)

		assert.Equal(t, "KEY1", env[5].Name)
		assert.Equal(t, "KEY2_PROPERTY", env[6].Name)
		assert.Equal(t, "DOTS_ARE_NOT_ALLOWED_KEY", env[7].Name)
		assert.Equal(t, "DOTS_ARE_NOT_ALLOWED_SECRETKEY", env[8].Name)
		assert.Equal(t, "COLON_ARE_NOT_ALLOWED_KEY", env[9].Name)
		assert.Equal(t, "COLON_ARE_NOT_ALLOWED_SECRETKEY", env[10].Name)
	})

	t.Run("when a deployment exists, its updated", func(t *testing.T) {
		updatedDeployment, err := createOrUpdateDeployment(NaisDeploymentRequest{Namespace: namespace, Application: appName, Version: newVersion}, newDefaultAppConfig(), naisResources, clientset)
		assert.NoError(t, err)

		assert.Equal(t, resourceVersion, deployment.ObjectMeta.ResourceVersion)
		assert.Equal(t, appName, updatedDeployment.Name)
		assert.Equal(t, appName, updatedDeployment.Spec.Template.Name)
		assert.Equal(t, appName, updatedDeployment.Spec.Template.Spec.Containers[0].Name)
		assert.Equal(t, image+":"+newVersion, updatedDeployment.Spec.Template.Spec.Containers[0].Image)
		assert.Equal(t, int32(port), updatedDeployment.Spec.Template.Spec.Containers[0].Ports[0].ContainerPort)
		assert.Equal(t, newVersion, updatedDeployment.Spec.Template.Spec.Containers[0].Env[0].Value)
	})

	t.Run("Prometheus annotations are updated on an existing deployment", func(t *testing.T) {

		appConfig := newDefaultAppConfig()
		appConfig.Prometheus.Path = "/newPath"
		appConfig.Prometheus.Enabled = false

		updatedDeployment, err := createOrUpdateDeployment(NaisDeploymentRequest{Namespace: namespace, Application: appName, Version: version}, appConfig, naisResources, clientset)
		assert.NoError(t, err)

		assert.Equal(t, map[string]string{
			"prometheus.io/scrape": "false",
			"prometheus.io/path":   "/newPath",
			"prometheus.io/port":   "http",
		}, updatedDeployment.Spec.Template.Annotations)
	})

	t.Run("File secrets are mounted correctly for an updated deployment", func(t *testing.T) {

		updatedCertKey := "updatedkey"
		updatedCertValue := []byte("updatedCertValue")

		updatedResource := []NaisResource{
			{
				1,
				resource1Name,
				resource1Type,
				nil,
				nil,
				map[string][]byte{updatedCertKey: updatedCertValue},
			},
		}

		updatedDeployment, err := createOrUpdateDeployment(NaisDeploymentRequest{Namespace: namespace, Application: appName, Version: version}, newDefaultAppConfig(), updatedResource, clientset)
		assert.NoError(t, err)

		assert.Equal(t, 1, len(updatedDeployment.Spec.Template.Spec.Volumes))
		assert.Equal(t, appName, updatedDeployment.Spec.Template.Spec.Volumes[0].Name)
		assert.Equal(t, 1, len(updatedDeployment.Spec.Template.Spec.Volumes[0].Secret.Items))
		assert.Equal(t, updatedCertKey, updatedDeployment.Spec.Template.Spec.Volumes[0].Secret.Items[0].Key)

		assert.Equal(t, 1, len(updatedDeployment.Spec.Template.Spec.Containers[0].VolumeMounts))
		assert.Equal(t, "/var/run/secrets/naisd.io/", updatedDeployment.Spec.Template.Spec.Containers[0].VolumeMounts[0].MountPath)
		assert.Equal(t, appName, updatedDeployment.Spec.Template.Spec.Containers[0].VolumeMounts[0].Name)
	})

	t.Run("File secrets are mounted correctly for a new deployment", func(t *testing.T) {
		deployment, _ := createOrUpdateDeployment(NaisDeploymentRequest{Namespace: namespace, Application: appName, Version: version}, newDefaultAppConfig(), naisResources, clientset)

		assert.Equal(t, 1, len(deployment.Spec.Template.Spec.Volumes))
		assert.Equal(t, appName, deployment.Spec.Template.Spec.Volumes[0].Name)
		assert.Equal(t, 2, len(deployment.Spec.Template.Spec.Volumes[0].Secret.Items))
		assert.Equal(t, cert1Key, deployment.Spec.Template.Spec.Volumes[0].Secret.Items[0].Key)
		assert.Equal(t, cert1Key, deployment.Spec.Template.Spec.Volumes[0].Secret.Items[0].Path)
		assert.Equal(t, cert2Key, deployment.Spec.Template.Spec.Volumes[0].Secret.Items[1].Key)
		assert.Equal(t, cert2Key, deployment.Spec.Template.Spec.Volumes[0].Secret.Items[1].Path)

		assert.Equal(t, 1, len(deployment.Spec.Template.Spec.Containers[0].VolumeMounts))
		assert.Equal(t, "/var/run/secrets/naisd.io/", deployment.Spec.Template.Spec.Containers[0].VolumeMounts[0].MountPath)
		assert.Equal(t, appName, deployment.Spec.Template.Spec.Containers[0].VolumeMounts[0].Name)

	})

	t.Run("No volume or volume mounts are added when application does not depende on a Fasit Certificate", func(t *testing.T) {
		resources := []NaisResource{
			{
				1,
				resource1Name,
				resource1Type,
				nil,
				nil,
				nil,
			},
		}

		deployment, err := createOrUpdateDeployment(NaisDeploymentRequest{Namespace: namespace, Application: appName, Version: version}, newDefaultAppConfig(), resources, clientset)

		assert.NoError(t, err)

		spec := deployment.Spec.Template.Spec
		assert.Empty(t, spec.Volumes, "Unexpected volumes")
		assert.Empty(t, spec.Containers[0].VolumeMounts, "Unexpected volume mounts.")

	})
}

func TestIngress(t *testing.T) {
	appName := "appname"
	namespace := "default"
	subDomain := "example.no"
	ingress := createIngressDef(subDomain, appName, namespace)
	ingress.ObjectMeta.ResourceVersion = resourceVersion
	clientset := fake.NewSimpleClientset(ingress)

	t.Run("Nonexistant ingress yields nil and no error", func(t *testing.T) {
		ingress, err := getExistingIngress("nonexisting", namespace, clientset)
		assert.NoError(t, err)
		assert.Nil(t, ingress)
	})

	t.Run("Existing ingress yields def and no error", func(t *testing.T) {
		existingIngress, err := getExistingIngress(appName, namespace, clientset)
		assert.NoError(t, err)
		assert.Equal(t, resourceVersion, existingIngress.ObjectMeta.ResourceVersion)
	})

	t.Run("when no ingress exists, a new one is created", func(t *testing.T) {
		ingress, err := createIngress(NaisDeploymentRequest{Namespace: namespace, Application: otherAppName}, subDomain, clientset)

		assert.NoError(t, err)
		assert.Equal(t, otherAppName, ingress.ObjectMeta.Name)
		assert.Equal(t, otherAppName+"."+subDomain, ingress.Spec.Rules[0].Host)
		assert.Equal(t, otherAppName, ingress.Spec.Rules[0].IngressRuleValue.HTTP.Paths[0].Backend.ServiceName)
		assert.Equal(t, intstr.FromInt(80), ingress.Spec.Rules[0].IngressRuleValue.HTTP.Paths[0].Backend.ServicePort)
	})

	t.Run("when ingress is created in non-default namespace, hostname is postfixed with namespace", func(t *testing.T) {
		namespace := "nondefault"
		ingress, err := createIngress(NaisDeploymentRequest{Namespace: namespace, Application: otherAppName}, subDomain, clientset)
		assert.NoError(t, err)
		assert.Equal(t, otherAppName+"-"+namespace+"."+subDomain, ingress.Spec.Rules[0].Host)
	})

	t.Run("when an ingress exists, nothing happens", func(t *testing.T) {
		nilValue, err := createIngress(NaisDeploymentRequest{Namespace: namespace, Application: appName}, subDomain, clientset)
		assert.NoError(t, err)
		assert.Nil(t, nilValue)
	})
}

func TestCreateOrUpdateSecret(t *testing.T) {
	appName := "appname"
	namespace := "namespace"
	resource1Name := "r1"
	resource1Type := "db"
	resource1Key := "key1"
	resource1Value := "value1"
	secret1Key := "password"
	secret1Value := "secret"
	resource2Name := "r2"
	resource2Type := "db"
	resource2Key := "key2"
	resource2Value := "value2"
	secret2Key := "password"
	secret2Value := "anothersecret"
	fileKey1 := "fileKey1"
	fileKey2 := "fileKey2"
	fileValue1 := []byte("fileValue1")
	fileValue2 := []byte("fileValue2")
	files1 := map[string][]byte{fileKey1: fileValue1}
	files2 := map[string][]byte{fileKey2: fileValue2}

	naisResources := []NaisResource{
		{1,resource1Name, resource1Type, map[string]string{resource1Key: resource1Value}, map[string]string{secret1Key: secret1Value}, files1},
		{1,resource2Name, resource2Type, map[string]string{resource2Key: resource2Value}, map[string]string{secret2Key: secret2Value}, files2}}

	secret := createSecretDef(naisResources, nil, appName, namespace)
	secret.ObjectMeta.ResourceVersion = resourceVersion
	clientset := fake.NewSimpleClientset(secret)

	t.Run("Nonexistant secret yields nil and no error", func(t *testing.T) {
		nilValue, err := getExistingSecret("nonexisting", namespace, clientset)
		assert.NoError(t, err)
		assert.Nil(t, nilValue)
	})

	t.Run("Existing secret yields def and no error", func(t *testing.T) {
		existingSecret, err := getExistingSecret(appName, namespace, clientset)
		assert.NoError(t, err)
		assert.Equal(t, resourceVersion, existingSecret.ObjectMeta.ResourceVersion)
	})

	t.Run("when no secret exists, a new one is created", func(t *testing.T) {
		secret, err := createOrUpdateSecret(NaisDeploymentRequest{Namespace: namespace, Application: otherAppName}, naisResources, clientset)
		assert.NoError(t, err)
		assert.Equal(t, "", secret.ObjectMeta.ResourceVersion)
		assert.Equal(t, otherAppName, secret.ObjectMeta.Name)
		assert.Equal(t, 4, len(secret.Data))
		assert.Equal(t, []byte(secret1Value), secret.Data[resource1Name+"_"+secret1Key])
		assert.Equal(t, []byte(secret2Value), secret.Data[resource2Name+"_"+secret2Key])
		assert.Equal(t, fileValue1, secret.Data[fileKey1])
		assert.Equal(t, fileValue2, secret.Data[fileKey2])
	})

	t.Run("when a secret exists, it's updated", func(t *testing.T) {
		updatedSecretValue := "newsecret"
		updatedFileValue := []byte("newfile")
		secret, err := createOrUpdateSecret(NaisDeploymentRequest{Namespace: namespace, Application: appName}, []NaisResource{
			{1,resource1Name, resource1Type, nil, map[string]string{secret1Key: updatedSecretValue}, map[string][]byte{fileKey1: updatedFileValue}}}, clientset)
		assert.NoError(t, err)
		assert.Equal(t, resourceVersion, secret.ObjectMeta.ResourceVersion)
		assert.Equal(t, namespace, secret.ObjectMeta.Namespace)
		assert.Equal(t, appName, secret.ObjectMeta.Name)
		assert.Equal(t, []byte(updatedSecretValue), secret.Data[resource1Name+"_"+secret1Key])
		assert.Equal(t, updatedFileValue, secret.Data[fileKey1])
	})
}

func TestCreateOrUpdateAutoscaler(t *testing.T) {
	autoscaler := createOrUpdateAutoscalerDef(1, 2, 3, nil, appName, namespace)
	autoscaler.ObjectMeta.ResourceVersion = resourceVersion
	clientset := fake.NewSimpleClientset(autoscaler)

	t.Run("nonexistant autoscaler yields empty string and no error", func(t *testing.T) {
		nonExistingAutoscaler, err := getExistingAutoscaler("nonexisting", namespace, clientset)
		assert.NoError(t, err)
		assert.Nil(t, nonExistingAutoscaler)
	})

	t.Run("existing autoscaler yields id and no error", func(t *testing.T) {
		existingAutoscaler, err := getExistingAutoscaler(appName, namespace, clientset)
		assert.NoError(t, err)
		assert.Equal(t, resourceVersion, existingAutoscaler.ObjectMeta.ResourceVersion)
	})

	t.Run("when no autoscaler exists, a new one is created", func(t *testing.T) {
		autoscaler, err := createOrUpdateAutoscaler(NaisDeploymentRequest{Namespace: namespace, Application: otherAppName}, NaisAppConfig{Replicas: Replicas{Max: 1, Min: 2, CpuThresholdPercentage: 69}}, clientset)
		assert.NoError(t, err)
		assert.Equal(t, "", autoscaler.ObjectMeta.ResourceVersion)
		assert.Equal(t, int32(1), autoscaler.Spec.MaxReplicas)
		assert.Equal(t, int32p(2), autoscaler.Spec.MinReplicas)
		assert.Equal(t, int32p(69), autoscaler.Spec.TargetCPUUtilizationPercentage)
		assert.Equal(t, namespace, autoscaler.ObjectMeta.Namespace)
		assert.Equal(t, otherAppName, autoscaler.ObjectMeta.Name)
		assert.Equal(t, otherAppName, autoscaler.Spec.ScaleTargetRef.Name)
		assert.Equal(t, "Deployment", autoscaler.Spec.ScaleTargetRef.Kind)
	})

	t.Run("when autoscaler exists, it's updated", func(t *testing.T) {
		cpuThreshold := 69
		minReplicas := 6
		maxReplicas := 9
		autoscaler, err := createOrUpdateAutoscaler(NaisDeploymentRequest{Namespace: namespace, Application: appName}, NaisAppConfig{Replicas: Replicas{CpuThresholdPercentage: cpuThreshold, Min: minReplicas, Max: maxReplicas}}, clientset)
		assert.NoError(t, err)
		assert.Equal(t, resourceVersion, autoscaler.ObjectMeta.ResourceVersion)
		assert.Equal(t, namespace, autoscaler.ObjectMeta.Namespace)
		assert.Equal(t, appName, autoscaler.ObjectMeta.Name)
		assert.Equal(t, int32p(int32(cpuThreshold)), autoscaler.Spec.TargetCPUUtilizationPercentage)
		assert.Equal(t, int32p(int32(minReplicas)), autoscaler.Spec.MinReplicas)
		assert.Equal(t, int32(maxReplicas), autoscaler.Spec.MaxReplicas)
		assert.Equal(t, appName, autoscaler.Spec.ScaleTargetRef.Name)
		assert.Equal(t, "Deployment", autoscaler.Spec.ScaleTargetRef.Kind)
	})
}

func TestDNS1123ValidResourceNames(t *testing.T) {
	name := "key_underscore_Upper"
	naisResource := []NaisResource{
		{
			1,
			"name",
			"resourcrType",
			nil,
			nil,
			map[string][]byte{"key": []byte("value")},
		},
	}

	t.Run("Generate valid volume mount name", func(t *testing.T) {
		volumeMount := createCertificateVolumeMount(NaisDeploymentRequest{Namespace: namespace, Application: name}, naisResource)
		assert.Equal(t, "key-underscore-upper", volumeMount.Name)

	})

	t.Run("Generate valid volume name", func(t *testing.T) {
		volume := createCertificateVolume(NaisDeploymentRequest{Namespace: namespace, Application: name}, naisResource)
		assert.Equal(t, "key-underscore-upper", volume.Name)

	})

}

func TestCreateK8sResources(t *testing.T) {
	deploymentRequest := NaisDeploymentRequest{
		Application:  appName,
		Version:      version,
		Environment:  namespace,
		AppConfigUrl: "http://repo.com/app",
		Zone:         "zone",
		Namespace:    namespace,
	}

	appConfig := NaisAppConfig{
		Image: image,
		Port:  port,
		Resources: ResourceRequirements{
			Requests: ResourceList{
				Cpu:    cpuRequest,
				Memory: memoryRequest,
			},
			Limits: ResourceList{
				Cpu:    cpuLimit,
				Memory: memoryLimit,
			},
		},
	}

	naisResources := []NaisResource{
		{1,"resourceName", "resourceType", map[string]string{"resourceKey": "resource1Value"}, map[string]string{"secretKey": "secretValue"}, nil}}

	service := createServiceDef(appName, namespace)

	autoscaler := createOrUpdateAutoscalerDef(6, 9, 6, nil, appName, namespace)
	autoscaler.ObjectMeta.ResourceVersion = resourceVersion
	clientset := fake.NewSimpleClientset(autoscaler, service)

	t.Run("creates all resources", func(t *testing.T) {
		deploymentResult, error := createOrUpdateK8sResources(deploymentRequest, appConfig, naisResources, "nais.example.yo", clientset)
		assert.NoError(t, error)

		assert.NotEmpty(t, deploymentResult.Secret)
		assert.Nil(t, deploymentResult.Service, "nothing happens to service if it already exists")
		assert.NotEmpty(t, deploymentResult.Deployment)
		assert.NotEmpty(t, deploymentResult.Ingress)
		assert.NotEmpty(t, deploymentResult.Autoscaler)

		assert.Equal(t, resourceVersion, deploymentResult.Autoscaler.ObjectMeta.ResourceVersion, "autoscaler should have same id as the preexisting")
		assert.Equal(t, "", deploymentResult.Secret.ObjectMeta.ResourceVersion, "secret should not have any id set")
	})

	naisResourcesNoSecret := []NaisResource{
		{1,"resourceName", "resourceType", map[string]string{"resourceKey": "resource1Value"}, map[string]string{}, nil}}

	t.Run("omits secret creation when no secret resources ex", func(t *testing.T) {
		deploymentResult, error := createOrUpdateK8sResources(deploymentRequest, appConfig, naisResourcesNoSecret, "nais.example.yo", fake.NewSimpleClientset())
		assert.NoError(t, error)

		assert.Empty(t, deploymentResult.Secret)
		assert.NotEmpty(t, deploymentResult.Service)
	})

}

func createSecretRef(appName string, resKey string, resName string) *v1.EnvVarSource {
	return &v1.EnvVarSource{
		SecretKeyRef: &v1.SecretKeySelector{
			LocalObjectReference: v1.LocalObjectReference{
				Name: appName,
			},
			Key: resName + "_" + resKey,
		},
	}
}<|MERGE_RESOLUTION|>--- conflicted
+++ resolved
@@ -159,9 +159,7 @@
 			map[string][]byte{cert2Key: cert2Value},
 		},
 		{
-<<<<<<< HEAD
-			1,
-=======
+			1,
 			"resource3",
 			"applicationproperties",
 			map[string]string{
@@ -171,6 +169,7 @@
 			nil,
 		},
 		{
+			1,
 			"resource4",
 			"applicationproperties",
 			map[string]string{
@@ -180,7 +179,7 @@
 			nil,
 		},
 		{
->>>>>>> af50e3b0
+			1,
 			invalidlyNamedResourceNameDot,
 			invalidlyNamedResourceTypeDot,
 			map[string]string{invalidlyNamedResourceKeyDot: invalidlyNamedResourceValueDot},
@@ -318,7 +317,7 @@
 			},
 		}
 
-		updatedDeployment, err := createOrUpdateDeployment(NaisDeploymentRequest{Namespace: namespace, Application: appName, Version: version}, newDefaultAppConfig(), updatedResource, clientset)
+		updatedDeployment, err := createOrUpdateDeployment(NaisDeploymentRequest{Namespace: namespace, Application: appName, Version: version,}, newDefaultAppConfig(), updatedResource, clientset)
 		assert.NoError(t, err)
 
 		assert.Equal(t, 1, len(updatedDeployment.Spec.Template.Spec.Volumes))
