package api

import (
	"encoding/json"
	"errors"
	"fmt"
	"github.com/golang/glog"
	"github.com/prometheus/client_golang/prometheus"
	"github.com/prometheus/client_golang/prometheus/promhttp"
	"goji.io"
	"goji.io/pat"
	"io"
	"io/ioutil"
	"k8s.io/client-go/kubernetes"
	"net/http"
)

type Api struct {
	Clientset              kubernetes.Interface
	FasitUrl               string
	ClusterSubdomain       string
	DeploymentStatusViewer DeploymentStatusViewer
}

type NaisDeploymentRequest struct {
	Application  string `json:"application"`
	Version      string `json:"version"`
	Environment  string `json:"environment"`
	Zone         string `json:"zone"`
	AppConfigUrl string `json:"appconfigurl,omitempty"`
	NoAppConfig  bool   `json:"-"`
	Username     string `json:"username"`
	Password     string `json:"password"`
	Namespace    string `json:"namespace"`
}
type appError struct {
	Error   error
	Message string
	Code    int
}

type appHandler func(w http.ResponseWriter, r *http.Request) *appError

func (fn appHandler) ServeHTTP(w http.ResponseWriter, r *http.Request) {
	if e := fn(w, r); e != nil { // e is *appError, not os.Error.
		glog.Errorf(e.Message+": %s\n", e.Error)
		http.Error(w, e.Message, e.Code)
	}
}

var (
	requests = prometheus.NewCounterVec(
		prometheus.CounterOpts{Name: "requests", Help: "requests pr path"}, []string{"path"},
	)
	deploys = prometheus.NewCounterVec(
		prometheus.CounterOpts{Name: "deployments", Help: "deployments done by NaisD"}, []string{"nais_app"},
	)
)

func init() {
	prometheus.MustRegister(requests)
	prometheus.MustRegister(deploys)
}

func (api Api) Handler() http.Handler {
	mux := goji.NewMux()

	mux.Handle(pat.Get("/isalive"), appHandler(api.isAlive))
	mux.Handle(pat.Post("/deploy"), appHandler(api.deploy))
	mux.Handle(pat.Get("/metrics"), promhttp.Handler())
	mux.Handle(pat.Get("/deploystatus/:namespace/:deployName"), appHandler(api.deploymentStatusHandler))
	return mux
}

func NewApi(clientset kubernetes.Interface, fasitUrl string, clusterDomain string, d DeploymentStatusViewer) Api {
	return Api{
		Clientset:              clientset,
		FasitUrl:               fasitUrl,
		ClusterSubdomain:       clusterDomain,
		DeploymentStatusViewer: d,
	}
}

func (api Api) deploymentStatusHandler(w http.ResponseWriter, r *http.Request) *appError {
	namespace := pat.Param(r, "namespace")
	deployName := pat.Param(r, "deployName")

	status, view, err := api.DeploymentStatusViewer.DeploymentStatusView(namespace, deployName)

	if err != nil {
		return &appError{err, "Deployment not found ", http.StatusNotFound}
	}

	switch status {
	case InProgress:
		w.WriteHeader(http.StatusAccepted)
	case Failed:
		w.WriteHeader(http.StatusInternalServerError)
	case Success:
		w.WriteHeader(http.StatusOK)
	}

	if b, err := json.Marshal(view); err == nil {
		w.Write(b)
	} else {
		glog.Errorf("Unable to marshal deploy status view: %+v", view)
	}

	return nil
}

func (api Api) isAlive(w http.ResponseWriter, _ *http.Request) *appError {
	requests.With(prometheus.Labels{"path": "isAlive"}).Inc()
	fmt.Fprint(w, "")
	return nil
}

<<<<<<< HEAD
func validateDeploymentRequirements(fasitUrl string, deploymentRequest NaisDeploymentRequest)(error){
	if err := environmentExistsInFasit(fasitUrl, deploymentRequest); err != nil {
		glog.Errorf("Environment %s does not exist in Fasit", deploymentRequest.Namespace)
		return err
	}

	if err := applicationExistsInFasit(fasitUrl, deploymentRequest); err != nil {
		glog.Errorf("Application %s does not exist in Fasit", deploymentRequest.Application)
		return err
	}

	return nil
}
func (api Api) deploy(w http.ResponseWriter, r *http.Request) {
=======
func (api Api) deploy(w http.ResponseWriter, r *http.Request) *appError {
>>>>>>> af50e3b0
	requests.With(prometheus.Labels{"path": "deploy"}).Inc()

	deploymentRequest, err := unmarshalDeploymentRequest(r.Body)
	if err != nil {
		return &appError{err, "Unable to unmarshal deployment request", http.StatusBadRequest}
	}


	appConfig, err := GenerateAppConfig(deploymentRequest)
	if err != nil {
		return &appError{err, "Unable to fetch manifest", http.StatusInternalServerError}
	}

<<<<<<< HEAD
	if err := validateDeploymentRequirements(api.FasitUrl, deploymentRequest); err != nil {
		glog.Errorf("Validating requirements for deployment failed: %s", err)
	}

	glog.Infof("Starting deployment. Deploying %s:%s to %s\n", deploymentRequest.Application, deploymentRequest.Version, deploymentRequest.Environment)

=======
>>>>>>> af50e3b0
	naisResources, err := fetchFasitResources(api.FasitUrl, deploymentRequest, appConfig)
	if err != nil {
		return &appError{err, "Unable to fetch fasit resources", http.StatusInternalServerError}
	}

	deploymentResult, err := createOrUpdateK8sResources(deploymentRequest, appConfig, naisResources, api.ClusterSubdomain, api.Clientset)
	if err != nil {
		return &appError{err, "Failed while creating or updating k8s-resources", http.StatusInternalServerError}
	}

	deploys.With(prometheus.Labels{"nais_app": deploymentRequest.Application}).Inc()

	ingressHostname := deploymentResult.Ingress.Spec.Rules[0].Host
	if err := updateFasit(api.FasitUrl, deploymentRequest, naisResources, appConfig, ingressHostname); err != nil {
		glog.Errorf("Failed while creating or updating Fasit: %s", err)
		w.WriteHeader(500)
		w.Write([]byte("Failed while updating fasit: " + err.Error()))
		return
	}

	w.WriteHeader(200)
	w.Write(createResponse(deploymentResult))
	return nil
}

func createResponse(deploymentResult DeploymentResult) []byte {

	response := "result: \n"

	if deploymentResult.Deployment != nil {
		response += "- created deployment\n"
	}
	if deploymentResult.Secret != nil {
		response += "- created secret\n"
	}
	if deploymentResult.Service != nil {
		response += "- created service\n"
	}
	if deploymentResult.Ingress != nil {
		response += "- created ingress\n"
	}
	if deploymentResult.Autoscaler != nil {
		response += "- created autoscaler\n"
	}

	return []byte(response)
}

func (r NaisDeploymentRequest) Validate() []error {
	required := map[string]*string{
		"Application": &r.Application,
		"Version":     &r.Version,
		"Environment": &r.Environment,
		"Zone":        &r.Zone,
		"Username":    &r.Username,
		"Password":    &r.Password,
		"Namespace":   &r.Namespace,
	}

	var errs []error
	for key, pointer := range required {
		if len(*pointer) == 0 {
			errs = append(errs, fmt.Errorf("%s is required and is empty", key))
		}
	}

	if r.Zone != "fss" && r.Zone != "sbs" && r.Zone != "iapp" {
		errs = append(errs, errors.New("Zone can only be fss, sbs or iapp"))
	}

	return errs
}

func unmarshalDeploymentRequest(body io.ReadCloser) (NaisDeploymentRequest, error) {
	requestBody, err := ioutil.ReadAll(body)
	if err != nil {
		return NaisDeploymentRequest{}, fmt.Errorf("Could not read deployment request body %s", err)
	}

	var deploymentRequest NaisDeploymentRequest
	if err = json.Unmarshal(requestBody, &deploymentRequest); err != nil {
		return NaisDeploymentRequest{}, fmt.Errorf("Could not unmarshal body %s", err)
	}

	return deploymentRequest, nil
}<|MERGE_RESOLUTION|>--- conflicted
+++ resolved
@@ -115,7 +115,6 @@
 	return nil
 }
 
-<<<<<<< HEAD
 func validateDeploymentRequirements(fasitUrl string, deploymentRequest NaisDeploymentRequest)(error){
 	if err := environmentExistsInFasit(fasitUrl, deploymentRequest); err != nil {
 		glog.Errorf("Environment %s does not exist in Fasit", deploymentRequest.Namespace)
@@ -129,10 +128,7 @@
 
 	return nil
 }
-func (api Api) deploy(w http.ResponseWriter, r *http.Request) {
-=======
 func (api Api) deploy(w http.ResponseWriter, r *http.Request) *appError {
->>>>>>> af50e3b0
 	requests.With(prometheus.Labels{"path": "deploy"}).Inc()
 
 	deploymentRequest, err := unmarshalDeploymentRequest(r.Body)
@@ -140,21 +136,19 @@
 		return &appError{err, "Unable to unmarshal deployment request", http.StatusBadRequest}
 	}
 
+	glog.Infof("Starting deployment. Deploying %s:%s to %s\n", deploymentRequest.Application, deploymentRequest.Version, deploymentRequest.Environment)
 
 	appConfig, err := GenerateAppConfig(deploymentRequest)
 	if err != nil {
 		return &appError{err, "Unable to fetch manifest", http.StatusInternalServerError}
 	}
 
-<<<<<<< HEAD
 	if err := validateDeploymentRequirements(api.FasitUrl, deploymentRequest); err != nil {
 		glog.Errorf("Validating requirements for deployment failed: %s", err)
 	}
 
 	glog.Infof("Starting deployment. Deploying %s:%s to %s\n", deploymentRequest.Application, deploymentRequest.Version, deploymentRequest.Environment)
 
-=======
->>>>>>> af50e3b0
 	naisResources, err := fetchFasitResources(api.FasitUrl, deploymentRequest, appConfig)
 	if err != nil {
 		return &appError{err, "Unable to fetch fasit resources", http.StatusInternalServerError}
