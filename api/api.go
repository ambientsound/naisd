package api

import (
	"encoding/json"
	"fmt"
	"github.com/golang/glog"
	"github.com/imdario/mergo"
	"github.com/prometheus/client_golang/prometheus"
	"github.com/prometheus/client_golang/prometheus/promhttp"
	"goji.io"
	"goji.io/pat"
	"gopkg.in/yaml.v2"
	"io/ioutil"
	"k8s.io/client-go/kubernetes"
	"k8s.io/client-go/pkg/api/errors"
	"net/http"
)

type Api struct {
	Clientset        kubernetes.Interface
	FasitUrl         string
	ClusterSubdomain string
}

type NaisDeploymentRequest struct {
	Application  string
	Version      string
	Environment  string
	Zone         string
	AppConfigUrl string
	Username     string
	Password     string
	Namespace    string
}

type Probe struct {
	Path string
}

type Healthcheck struct {
	Liveness  Probe
	Readiness Probe
}

type NaisAppConfig struct {
	Name           string
	Image          string
<<<<<<< HEAD
	Port           Port
	Healthcheck    Healthcheck
=======
	Ports          []Port
	Replicas       Replicas
>>>>>>> d85b524e
	FasitResources FasitResources `yaml:"fasitResources"`
}

type Replicas struct {
	Min                    int
	Max                    int
	CpuThresholdPercentage int `yaml:"cpuThresholdPercentage"`
}

type Port struct {
	Name       string
	Port       int
	TargetPort int `yaml:"targetPort"`
	Protocol   string
}

type FasitResources struct {
	Used    []UsedResource
	Exposed []ExposedResource
}

type UsedResource struct {
	Alias        string
	ResourceType string `yaml:"resourceType"`
}

type ExposedResource struct {
	Alias        string
	ResourceType string `yaml:"resourceType"`
	Path         string
}

var (
	requests = prometheus.NewCounterVec(
		prometheus.CounterOpts{Name: "requests", Help: "requests pr path"}, []string{"path"},
	)
	deploys = prometheus.NewCounterVec(
		prometheus.CounterOpts{Name: "deployments", Help: "deployments done by NaisD"}, []string{"nais_app"},
	)
)

func init() {
	prometheus.MustRegister(requests)
	prometheus.MustRegister(deploys)
}

func (api Api) NewApi() http.Handler {
	mux := goji.NewMux()

	mux.HandleFunc(pat.Get("/isalive"), api.isAlive)
	mux.HandleFunc(pat.Post("/deploy"), api.deploy)
	mux.Handle(pat.Get("/metrics"), promhttp.Handler())

	return mux
}

func (api Api) isAlive(w http.ResponseWriter, _ *http.Request) {
	requests.With(prometheus.Labels{"path": "isAlive"}).Inc()
	fmt.Fprint(w, "")
}

func fetchAppConfig(url string) (naisAppConfig NaisAppConfig, err error) {
	glog.Infof("Fetching manifest from URL %s\n", url)
	response, err := http.Get(url)
	if err != nil {
		glog.Errorf("Could not fetch %s", err)
		return NaisAppConfig{}, err
	}

	defer response.Body.Close()

	if response.StatusCode > 299 {
		return NaisAppConfig{}, fmt.Errorf("got http status code %d\n", response.StatusCode)
	}

	var defaultAppConfig = GetDefaultAppConfig()
	var appConfig NaisAppConfig

	if body, err := ioutil.ReadAll(response.Body); err != nil {
		return NaisAppConfig{}, err
	} else {
		if err := yaml.Unmarshal(body, &appConfig); err != nil {
			glog.Errorf("Could not unmarshal yaml %s", err)
			return NaisAppConfig{}, err
		}
		glog.Infof("Got manifest %s", appConfig)
	}

	//var noPorts bool
	//if appConfig.Port != nil && (*appConfig.Port == Port{}) {
	//	noPorts = true
	//}

	fmt.Println(appConfig)
	fmt.Println(defaultAppConfig)

	if err := mergo.Merge(&appConfig, defaultAppConfig); err != nil {
		glog.Errorf("Could not merge appconfig %s", err)
		return NaisAppConfig{}, err
	}

	//if noPorts {
	//	appConfig.Port = nil
	//}

	return appConfig, nil
}

func (api Api) deploy(w http.ResponseWriter, r *http.Request) {

	requests.With(prometheus.Labels{"path": "deploy"}).Inc()

	body, err := ioutil.ReadAll(r.Body)
	if err != nil {
		glog.Errorf("Could not read body %s", err)
		w.WriteHeader(400)
		w.Write([]byte("Could not read body "))
		return
	}

	var deploymentRequest NaisDeploymentRequest
	if err = json.Unmarshal(body, &deploymentRequest); err != nil {
		glog.Errorf("Could not parse body %s", err)
		w.WriteHeader(400)
		w.Write([]byte("Could not parse body "))
		return
	}

	glog.Infof("Starting deployment. Deploying %s:%s to %s\n", deploymentRequest.Application, deploymentRequest.Version, deploymentRequest.Environment)

	var appConfigUrl string
	if deploymentRequest.AppConfigUrl != "" {
		appConfigUrl = deploymentRequest.AppConfigUrl
	} else {
		appConfigUrl = fmt.Sprintf("http://nexus.adeo.no/nexus/service/local/repositories/m2internal/content/nais/%s/%s/%s", deploymentRequest.Application, deploymentRequest.Version, fmt.Sprintf("%s-%s.yaml", deploymentRequest.Application, deploymentRequest.Version))
	}

	appConfig, err := fetchAppConfig(appConfigUrl)

	if err != nil {
		glog.Errorf("Unable to fetch manifest: %s\n", err)
		w.WriteHeader(500)
		w.Write([]byte("Could not fetch manifest\n"))
		return
	}

	var resourceRequests []ResourceRequest
	for _, resource := range appConfig.FasitResources.Used {
		resourceRequests = append(resourceRequests, ResourceRequest{Alias: resource.Alias, ResourceType: resource.ResourceType})
	}

	fasit := FasitClient{api.FasitUrl, deploymentRequest.Username, deploymentRequest.Password}

	var resources []NaisResource

	if len(resourceRequests) > 0 {
		resources, err = fasit.GetResources(resourceRequests, deploymentRequest.Environment, deploymentRequest.Application, deploymentRequest.Zone)
	}

	if err != nil {
		glog.Errorf("Error getting fasit resources: %s", err)
		w.WriteHeader(500)
		w.Write([]byte("Error getting fasit resources: " + err.Error()))
		return
	}

	glog.Infof("Read app-config.yaml, looks like this:%s\n", appConfig)
	if err := api.createOrUpdateService(deploymentRequest, appConfig); err != nil {
		glog.Errorf("Failed creating or updating service: %s", err)
		w.WriteHeader(500)
		w.Write([]byte("createOrUpdateService failed with: " + err.Error()))
		return
	}

	if err := api.createOrUpdateDeployment(deploymentRequest, appConfig, resources); err != nil {
		glog.Errorf("failed create or update Deployment: %s", err)
		w.WriteHeader(500)
		w.Write([]byte("createOrUpdateDeployment failed with: " + err.Error()))
		return
	}

	if err := api.createOrUpdateSecret(deploymentRequest, appConfig, resources); err != nil {
		glog.Errorf("failed create or update Secret: %s", err)
		w.WriteHeader(500)
		w.Write([]byte("createOrUpdateSecret failed with: " + err.Error()))
		return
	}

	if err := api.createOrUpdateIngress(deploymentRequest, appConfig); err != nil {
		glog.Errorf("failed create or update Ingress: %s", err)
		w.WriteHeader(500)
		w.Write([]byte("createOrUpdateIngress failed with: " + err.Error()))
		return
	}

	deploys.With(prometheus.Labels{"nais_app": deploymentRequest.Application}).Inc()

	w.WriteHeader(200)
	w.Write([]byte("ok\n"))
}

func (api Api) createOrUpdateService(req NaisDeploymentRequest, appConfig NaisAppConfig) error {

	serviceClient := api.Clientset.CoreV1().Services(req.Namespace)
	existingService, err := serviceClient.Get(req.Application)

	resourceCreator := K8sResourceCreator{appConfig, req}
	switch {
	case err == nil:
		updatedService, err := serviceClient.Update(resourceCreator.UpdateService(*existingService))
		if err != nil {
			return fmt.Errorf("failed to update service: %s", err)
		}
		glog.Infof("serviceClient updated: %s", updatedService)
	case errors.IsNotFound(err):
		newService, err := serviceClient.Create(K8sResourceCreator{AppConfig: appConfig, DeploymentRequest: req}.CreateService())
		if err != nil {
			return fmt.Errorf("failed to create service: %s", err)
		}
		glog.Infof("service created %s", newService)

	default:
		return fmt.Errorf("unexpected error: %s", err)
	}

	return nil
}

func (api Api) createOrUpdateDeployment(req NaisDeploymentRequest, appConfig NaisAppConfig, resource []NaisResource) error {

	deploymentClient := api.Clientset.ExtensionsV1beta1().Deployments(req.Namespace)
	deployment, err := deploymentClient.Get(req.Application)

	resourceCreator := K8sResourceCreator{appConfig, req}
	switch {
	case err == nil:
		updatedDeployment, err := deploymentClient.Update(resourceCreator.UpdateDeployment(deployment, resource))
		if err != nil {
			return fmt.Errorf("failed to update deployment: %s", err)
		}
		glog.Infof("deployment updated %s", updatedDeployment)
	case errors.IsNotFound(err):
		newDeployment, err := deploymentClient.Create(resourceCreator.CreateDeployment(resource))
		if err != nil {
			return fmt.Errorf("could not create deployment %s", err)
		}
		glog.Infof("deployment created %s", newDeployment)
	default:
		return fmt.Errorf("unexpected error: %s", err)
	}

	return nil
}

func (api Api) createOrUpdateSecret(req NaisDeploymentRequest, appConfig NaisAppConfig, resource []NaisResource) error {

	secretClient := api.Clientset.CoreV1().Secrets(req.Namespace)
	existingSecret, err := secretClient.Get(req.Application)
	resourceCreator := K8sResourceCreator{appConfig, req}
	switch {
	case err == nil:
		updatedSecret, err := secretClient.Update(resourceCreator.updateSecret(existingSecret, resource))
		if err != nil {
			return fmt.Errorf("failed to update secret: %s", updatedSecret)
		}
		glog.Infof("secretClient updated %s", updatedSecret)
	case errors.IsNotFound(err):
		newSecret, err := secretClient.Create(resourceCreator.CreateSecret(resource))
		if err != nil {
			glog.Infof("No secrets associated with deployment")
		}
		glog.Infof("secretClient created %s", newSecret)
	default:
		return fmt.Errorf("unexpected error: %s", err)
	}

	return nil
}

func (api Api) createOrUpdateIngress(req NaisDeploymentRequest, appConfig NaisAppConfig) error {

	ingressClient := api.Clientset.ExtensionsV1beta1().Ingresses(req.Namespace)
	existingIngress, err := ingressClient.Get(req.Application)
	resourceCreator := K8sResourceCreator{appConfig, req}
	switch {
	case err == nil:
		updatedIngress, err := ingressClient.Update(resourceCreator.updateIngress(existingIngress, api.ClusterSubdomain))
		if err != nil {
			return fmt.Errorf("failed to update ingress: %s", updatedIngress)
		}
		glog.Infof("ingressClient updated %s", updatedIngress)
	case errors.IsNotFound(err):
		newIngress, err := ingressClient.Create(resourceCreator.CreateIngress(api.ClusterSubdomain))
		if err != nil {
			return fmt.Errorf("failed to create ingress: %s", newIngress)
		}
		glog.Infof("ingressClient created %s", newIngress)
	default:
		return fmt.Errorf("unexpected error: %s", err)
	}

	return nil
}

func (api Api) createOrUpdateAutoscaler(req NaisDeploymentRequest, appConfig NaisAppConfig) error {

	autoscalerClient := api.Clientset.AutoscalingV1().HorizontalPodAutoscalers(req.Namespace)

	existingAutoscaler, err := autoscalerClient.Get(req.Application)
	resourceCreator := K8sResourceCreator{appConfig, req}
	switch {
	case err == nil:
		updatedAutoscaler, err := autoscalerClient.Update(resourceCreator.UpdateAutoscaler(existingAutoscaler, appConfig.Replicas.Min, appConfig.Replicas.Max, appConfig.Replicas.CpuThresholdPercentage))
		if err != nil {
			return fmt.Errorf("failed to update autoscaler: %s", updatedAutoscaler)
		}
		glog.Infof("autoscalerClient updated %s", updatedAutoscaler)
	case errors.IsNotFound(err):
		newAutoscaler, err := autoscalerClient.Create(resourceCreator.CreateAutoscaler(1, 2, 3))
		if err != nil {
			return fmt.Errorf("failed to create autoscaler: %s", newAutoscaler)
		}
		glog.Infof("autoscalerClient created %s", newAutoscaler)
	default:
		return fmt.Errorf("unexpected error: %s", err)
	}

	return nil
}<|MERGE_RESOLUTION|>--- conflicted
+++ resolved
@@ -45,13 +45,9 @@
 type NaisAppConfig struct {
 	Name           string
 	Image          string
-<<<<<<< HEAD
 	Port           Port
 	Healthcheck    Healthcheck
-=======
-	Ports          []Port
 	Replicas       Replicas
->>>>>>> d85b524e
 	FasitResources FasitResources `yaml:"fasitResources"`
 }
 
