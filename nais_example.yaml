--- conflicted
+++ resolved
@@ -4,7 +4,6 @@
   min: 2 # minimum number of replicas
   max: 4 # maximum number of replicas
   cpuThresholdPercentage: 50 # total cpu percentage threshold on deployment, at which point it will increase number of pods if current < max
-<<<<<<< HEAD
 port: 8080 # the port number which is exposed by the container and should receive traffic
 healthcheck:
   liveness:
@@ -13,21 +12,9 @@
   readiness:
     http:
       path: isready
-=======
-port: # the port the application listens on. [] if no ports should be exposed. Default you get an http port
-  name: http
-  port: 80 # port number that must be exposed
-  targetPort: 8080 # the port number which is exposed by the container and should receive traffic routed to `port`
-  protocol: http
 prometheus: #Optional
   enabled: false # if true the pod will be scraped for metrics by prometheus
   path: /metrics # Path to prometheus-metrics
-healthcheck:
-  liveness:
-    path: isAlive
-  readiness:
-    path: isReady
->>>>>>> 8f9efbe6
 resources: # Optional. See: http://kubernetes.io/docs/user-guide/compute-resources/
   limits:
     cpu: 500m # app will have its cpu usage throttled if exceeding this limit
